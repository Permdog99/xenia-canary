version: 1.0.{build}-{branch}

branches:
  except:
    - gh-pages
    - master

skip_tags: true

skip_commits:
  files:
    - docs/*
    - docs/*/*
    - .github/*
    - .github/*/*
    - LICENSE
    - README.md
    - .azure-pipelines.yml
    - .travis.yml

skip_branch_with_pr: true

pull_requests:
  do_not_increment_build_number: true

image: Visual Studio 2019

init:
  - wmic cpu get caption, deviceid, name, numberofcores, maxclockspeed, status

install:
  - xb setup

build_script:
  - xb build --target=src\xenia-app --target=src\xenia-vfs-dump

after_build:
<<<<<<< HEAD
  - |-
      7z a xenia-%appveyor_repo_branch%.zip LICENSE .\build\bin\Windows\Release\xenia-canary.exe
      7z a xenia-vfs-dump-%appveyor_repo_branch%.zip LICENSE .\build\bin\Windows\Release\xenia-vfs-dump.exe
=======
  - cmd: |
      7z a xenia-%appveyor_repo_branch%.zip LICENSE %APPVEYOR_BUILD_FOLDER%\build\bin\%PLATFORM%\%CONFIGURATION%\xenia.exe %APPVEYOR_BUILD_FOLDER%\build\bin\%PLATFORM%\%CONFIGURATION%\xenia.pdb
      7z a xenia-vfs-dump-%appveyor_repo_branch%.zip LICENSE %APPVEYOR_BUILD_FOLDER%\build\bin\%PLATFORM%\%CONFIGURATION%\xenia-vfs-dump.exe %APPVEYOR_BUILD_FOLDER%\build\bin\%PLATFORM%\%CONFIGURATION%\xenia-vfs-dump.pdb
      7z a SDL2.zip %APPVEYOR_BUILD_FOLDER%\build\bin\%PLATFORM%\%CONFIGURATION%\SDL2.dll

before_test:
  - cmd: xb gentests
>>>>>>> ce1d632f

test: off

artifacts:
  - path: xenia-$(appveyor_repo_branch).zip
  - path: xenia-vfs-dump-$(appveyor_repo_branch).zip
  - path: SDL2.zip

<<<<<<< HEAD
deploy: off
=======
deploy:
  - provider: Environment
    name: xenia-master
    release: xenia-$(appveyor_repo_branch)-v$(appveyor_build_version)
    artifact: xenia-$(appveyor_repo_branch).zip,xenia-vfs-dump-$(appveyor_repo_branch).zip,SDL2.zip
    draft: false
    prerelease: true
    on:
      branch: master
      configuration: release
      appveyor_repo_tag: true
      is_not_pr: true
>>>>>>> ce1d632f
<|MERGE_RESOLUTION|>--- conflicted
+++ resolved
@@ -35,19 +35,10 @@
   - xb build --target=src\xenia-app --target=src\xenia-vfs-dump
 
 after_build:
-<<<<<<< HEAD
   - |-
       7z a xenia-%appveyor_repo_branch%.zip LICENSE .\build\bin\Windows\Release\xenia-canary.exe
       7z a xenia-vfs-dump-%appveyor_repo_branch%.zip LICENSE .\build\bin\Windows\Release\xenia-vfs-dump.exe
-=======
-  - cmd: |
-      7z a xenia-%appveyor_repo_branch%.zip LICENSE %APPVEYOR_BUILD_FOLDER%\build\bin\%PLATFORM%\%CONFIGURATION%\xenia.exe %APPVEYOR_BUILD_FOLDER%\build\bin\%PLATFORM%\%CONFIGURATION%\xenia.pdb
-      7z a xenia-vfs-dump-%appveyor_repo_branch%.zip LICENSE %APPVEYOR_BUILD_FOLDER%\build\bin\%PLATFORM%\%CONFIGURATION%\xenia-vfs-dump.exe %APPVEYOR_BUILD_FOLDER%\build\bin\%PLATFORM%\%CONFIGURATION%\xenia-vfs-dump.pdb
       7z a SDL2.zip %APPVEYOR_BUILD_FOLDER%\build\bin\%PLATFORM%\%CONFIGURATION%\SDL2.dll
-
-before_test:
-  - cmd: xb gentests
->>>>>>> ce1d632f
 
 test: off
 
@@ -56,19 +47,4 @@
   - path: xenia-vfs-dump-$(appveyor_repo_branch).zip
   - path: SDL2.zip
 
-<<<<<<< HEAD
-deploy: off
-=======
-deploy:
-  - provider: Environment
-    name: xenia-master
-    release: xenia-$(appveyor_repo_branch)-v$(appveyor_build_version)
-    artifact: xenia-$(appveyor_repo_branch).zip,xenia-vfs-dump-$(appveyor_repo_branch).zip,SDL2.zip
-    draft: false
-    prerelease: true
-    on:
-      branch: master
-      configuration: release
-      appveyor_repo_tag: true
-      is_not_pr: true
->>>>>>> ce1d632f
+deploy: off