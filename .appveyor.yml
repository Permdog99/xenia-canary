--- conflicted
+++ resolved
@@ -9,26 +9,18 @@
 
 skip_commits:
   files:
-<<<<<<< HEAD
     - docs/*
     - docs/*/*
     - .github/*
     - .github/*/*
+    - src/**/*_posix.*
+    - src/**/*_linux.*
+    - src/**/*_x11.*
+    - src/**/*_gtk.*    
     - LICENSE
     - README.md
     - .azure-pipelines.yml
     - .travis.yml
-=======
-    - .github/*
-    - .travis.yml
-    - docs/*
-    - src/**/*_posix.*
-    - src/**/*_linux.*
-    - src/**/*_x11.*
-    - src/**/*_gtk.*
-    - LICENSE
-    - README.md
->>>>>>> aa284307
 
 skip_branch_with_pr: true
 
