/**
 ******************************************************************************
 * Xenia : Xbox 360 Emulator Research Project                                 *
 ******************************************************************************
 * Copyright 2013 Ben Vanik. All rights reserved.                             *
 * Released under the BSD license - see LICENSE in the root for more details. *
 ******************************************************************************
 */

#include "xenia/emulator.h"

#include <gflags/gflags.h>

#include "xenia/apu/audio_system.h"
#include "xenia/base/assert.h"
#include "xenia/base/byte_stream.h"
#include "xenia/base/clock.h"
#include "xenia/base/debugging.h"
#include "xenia/base/exception_handler.h"
#include "xenia/base/logging.h"
#include "xenia/base/mapped_memory.h"
#include "xenia/base/profiling.h"
#include "xenia/base/string.h"
#include "xenia/cpu/backend/code_cache.h"
#include "xenia/gpu/graphics_system.h"
#include "xenia/hid/input_driver.h"
#include "xenia/hid/input_system.h"
#include "xenia/kernel/kernel_state.h"
#include "xenia/kernel/user_module.h"
#include "xenia/kernel/xam/xam_module.h"
#include "xenia/kernel/xboxkrnl/xboxkrnl_module.h"
#include "xenia/memory.h"
#include "xenia/ui/imgui_dialog.h"
#include "xenia/vfs/devices/disc_image_device.h"
#include "xenia/vfs/devices/host_path_device.h"
#include "xenia/vfs/devices/stfs_container_device.h"
#include "xenia/vfs/virtual_file_system.h"

DEFINE_double(time_scalar, 1.0,
              "Scalar used to speed or slow time (1x, 2x, 1/2x, etc).");

namespace xe {

Emulator::Emulator(const std::wstring& command_line)
    : command_line_(command_line) {}

Emulator::~Emulator() {
  // Note that we delete things in the reverse order they were initialized.

  if (debugger_) {
    // Kill the debugger first, so that we don't have it messing with things.
    debugger_->StopSession();
  }

  // Give the systems time to shutdown before we delete them.
  if (graphics_system_) {
    graphics_system_->Shutdown();
  }
  if (audio_system_) {
    audio_system_->Shutdown();
  }

  input_system_.reset();
  graphics_system_.reset();
  audio_system_.reset();

  kernel_state_.reset();
  file_system_.reset();

  processor_.reset();

  debugger_.reset();

  export_resolver_.reset();

  ExceptionHandler::Uninstall(Emulator::ExceptionCallbackThunk, this);
}

X_STATUS Emulator::Setup(
    ui::Window* display_window,
    std::function<std::unique_ptr<apu::AudioSystem>(cpu::Processor*)>
        audio_system_factory,
    std::function<std::unique_ptr<gpu::GraphicsSystem>()>
        graphics_system_factory,
    std::function<std::vector<std::unique_ptr<hid::InputDriver>>(ui::Window*)>
        input_driver_factory) {
  X_STATUS result = X_STATUS_UNSUCCESSFUL;

  display_window_ = display_window;

  // Initialize clock.
  // 360 uses a 50MHz clock.
  Clock::set_guest_tick_frequency(50000000);
  // We could reset this with save state data/constant value to help replays.
  Clock::set_guest_system_time_base(Clock::QueryHostSystemTime());
  // This can be adjusted dynamically, as well.
  Clock::set_guest_time_scalar(FLAGS_time_scalar);

  // Before we can set thread affinity we must enable the process to use all
  // logical processors.
  xe::threading::EnableAffinityConfiguration();

  // Create memory system first, as it is required for other systems.
  memory_ = std::make_unique<Memory>();
  if (!memory_->Initialize()) {
    return false;
  }

  // Shared export resolver used to attach and query for HLE exports.
  export_resolver_ = std::make_unique<xe::cpu::ExportResolver>();

  if (FLAGS_debug) {
    // Debugger first, as other parts hook into it.
    debugger_.reset(new debug::Debugger(this));

    // Create debugger first. Other types hook up to it.
    debugger_->StartSession();
  }

  // Initialize the CPU.
  processor_ = std::make_unique<xe::cpu::Processor>(
      this, memory_.get(), export_resolver_.get(), debugger_.get());
  if (!processor_->Setup()) {
    return X_STATUS_UNSUCCESSFUL;
  }

  // Initialize the APU.
  if (audio_system_factory) {
    audio_system_ = audio_system_factory(processor_.get());
    if (!audio_system_) {
      return X_STATUS_NOT_IMPLEMENTED;
    }
  }

  // Initialize the GPU.
  graphics_system_ = graphics_system_factory();
  if (!graphics_system_) {
    return X_STATUS_NOT_IMPLEMENTED;
  }

  // Initialize the HID.
  input_system_ = std::make_unique<xe::hid::InputSystem>(display_window_);
  if (!input_system_) {
    return X_STATUS_NOT_IMPLEMENTED;
  }
  if (input_driver_factory) {
    auto input_drivers = input_driver_factory(display_window_);
    for (size_t i = 0; i < input_drivers.size(); ++i) {
      input_system_->AddDriver(std::move(input_drivers[i]));
    }
  }

  result = input_system_->Setup();
  if (result) {
    return result;
  }

  // Bring up the virtual filesystem used by the kernel.
  file_system_ = std::make_unique<xe::vfs::VirtualFileSystem>();

  // Shared kernel state.
  kernel_state_ = std::make_unique<xe::kernel::KernelState>(this);

  // Setup the core components.
  result = graphics_system_->Setup(processor_.get(), kernel_state_.get(),
                                   display_window_);
  if (result) {
    return result;
  }

  if (audio_system_) {
    result = audio_system_->Setup(kernel_state_.get());
    if (result) {
      return result;
    }
  }

  // HLE kernel modules.
  kernel_state_->LoadKernelModule<kernel::xboxkrnl::XboxkrnlModule>();
  kernel_state_->LoadKernelModule<kernel::xam::XamModule>();

  // Initialize emulator fallback exception handling last.
  ExceptionHandler::Install(Emulator::ExceptionCallbackThunk, this);

  // Finish initializing the display.
  display_window_->loop()->PostSynchronous([this]() {
    xe::ui::GraphicsContextLock context_lock(display_window_->context());
    Profiler::set_window(display_window_);
  });

  return result;
}

X_STATUS Emulator::LaunchPath(std::wstring path) {
  // Launch based on file type.
  // This is a silly guess based on file extension.
  auto last_slash = path.find_last_of(xe::kPathSeparator);
  auto last_dot = path.find_last_of('.');
  if (last_dot < last_slash) {
    last_dot = std::wstring::npos;
  }
  if (last_dot == std::wstring::npos) {
    // Likely an STFS container.
    return LaunchStfsContainer(path);
  } else if (path.substr(last_dot) == L".xex" ||
             path.substr(last_dot) == L".elf") {
    // Treat as a naked xex file.
    return LaunchXexFile(path);
  } else {
    // Assume a disc image.
    return LaunchDiscImage(path);
  }
}

X_STATUS Emulator::LaunchXexFile(std::wstring path) {
  // We create a virtual filesystem pointing to its directory and symlink
  // that to the game filesystem.
  // e.g., /my/files/foo.xex will get a local fs at:
  // \\Device\\Harddisk0\\Partition1
  // and then get that symlinked to game:\, so
  // -> game:\foo.xex

  auto mount_path = "\\Device\\Harddisk0\\Partition0";

  // Register the local directory in the virtual filesystem.
  auto parent_path = xe::find_base_path(path);
  auto device =
      std::make_unique<vfs::HostPathDevice>(mount_path, parent_path, true);
  if (!device->Initialize()) {
    XELOGE("Unable to scan host path");
    return X_STATUS_NO_SUCH_FILE;
  }
  if (!file_system_->RegisterDevice(std::move(device))) {
    XELOGE("Unable to register host path");
    return X_STATUS_NO_SUCH_FILE;
  }

  // Create symlinks to the device.
  file_system_->RegisterSymbolicLink("game:", mount_path);
  file_system_->RegisterSymbolicLink("d:", mount_path);

  // Get just the filename (foo.xex).
  auto file_name = xe::find_name_from_path(path);

  // Launch the game.
  std::string fs_path = "game:\\" + xe::to_string(file_name);
  return CompleteLaunch(path, fs_path);
}

X_STATUS Emulator::LaunchDiscImage(std::wstring path) {
  auto mount_path = "\\Device\\Cdrom0";

  // Register the disc image in the virtual filesystem.
  auto device = std::make_unique<vfs::DiscImageDevice>(mount_path, path);
  if (!device->Initialize()) {
    xe::FatalError("Unable to mount disc image; file not found or corrupt.");
    return X_STATUS_NO_SUCH_FILE;
  }
  if (!file_system_->RegisterDevice(std::move(device))) {
    xe::FatalError("Unable to register disc image.");
    return X_STATUS_NO_SUCH_FILE;
  }

  // Create symlinks to the device.
  file_system_->RegisterSymbolicLink("game:", mount_path);
  file_system_->RegisterSymbolicLink("d:", mount_path);

  // Launch the game.
  return CompleteLaunch(path, "game:\\default.xex");
}

X_STATUS Emulator::LaunchStfsContainer(std::wstring path) {
  auto mount_path = "\\Device\\Cdrom0";

  // Register the container in the virtual filesystem.
  auto device = std::make_unique<vfs::StfsContainerDevice>(mount_path, path);
  if (!device->Initialize()) {
    xe::FatalError(
        "Unable to mount STFS container; file not found or corrupt.");
    return X_STATUS_NO_SUCH_FILE;
  }
  if (!file_system_->RegisterDevice(std::move(device))) {
    xe::FatalError("Unable to register STFS container.");
    return X_STATUS_NO_SUCH_FILE;
  }

  file_system_->RegisterSymbolicLink("game:", mount_path);
  file_system_->RegisterSymbolicLink("d:", mount_path);

  // Launch the game.
  return CompleteLaunch(path, "game:\\default.xex");
}

void Emulator::Pause() {
  if (paused_) {
    return;
  }
  paused_ = true;

  // Don't hold the lock on this (so any waits follow through)
  graphics_system_->Pause();
  audio_system_->Pause();

  auto lock = global_critical_region::AcquireDirect();
  auto threads =
      kernel_state()->object_table()->GetObjectsByType<kernel::XThread>(
          kernel::XObject::kTypeThread);
  for (auto thread : threads) {
    if (!thread->can_debugger_suspend()) {
      // Don't pause host threads.
      continue;
    }

    thread->thread()->Suspend(nullptr);
  }

  XELOGD("! EMULATOR PAUSED !");
}

void Emulator::Resume() {
  if (!paused_) {
    return;
  }
  paused_ = false;
  XELOGD("! EMULATOR RESUMED !");

  graphics_system_->Resume();
  audio_system_->Resume();

  auto threads =
      kernel_state()->object_table()->GetObjectsByType<kernel::XThread>(
          kernel::XObject::kTypeThread);
  for (auto thread : threads) {
    if (!thread->can_debugger_suspend()) {
      // Don't pause host threads.
      continue;
    }

    thread->thread()->Resume(nullptr);
  }
}

bool Emulator::SaveToFile(const std::wstring& path) {
  Pause();

  filesystem::CreateFile(path);
  auto map = MappedMemory::Open(path, MappedMemory::Mode::kReadWrite, 0,
                                1024ull * 1024ull * 1024ull * 4ull);
  if (!map) {
    return false;
  }

  // Save the emulator state to a file
  ByteStream stream(map->data(), map->size());
  stream.Write('XSAV');

  // It's important we don't hold the global lock here! XThreads need to step
  // forward (possibly through guarded regions) without worry!
  graphics_system_->Save(&stream);
  audio_system_->Save(&stream);
  kernel_state_->Save(&stream);
  memory_->Save(&stream);
  map->Close(stream.offset());

  Resume();
  return true;
}

bool Emulator::RestoreFromFile(const std::wstring& path) {
  // Restore the emulator state from a file
  auto map = MappedMemory::Open(path, MappedMemory::Mode::kReadWrite);
  if (!map) {
    return false;
  }

  restoring_ = true;

  // Terminate any loaded titles.
  Pause();
  kernel_state_->TerminateTitle();

  auto lock = global_critical_region::AcquireDirect();
  ByteStream stream(map->data(), map->size());
  if (stream.Read<uint32_t>() != 'XSAV') {
    return false;
  }

  if (!graphics_system_->Restore(&stream)) {
    XELOGE("Could not restore graphics system!");
    return false;
  }
  if (!audio_system_->Restore(&stream)) {
    XELOGE("Could not restore audio system!");
    return false;
  }
  if (!kernel_state_->Restore(&stream)) {
    XELOGE("Could not restore kernel state!");
    return false;
  }
  if (!memory_->Restore(&stream)) {
    XELOGE("Could not restore memory!");
    return false;
  }

  // Update the main thread.
  auto threads =
      kernel_state_->object_table()->GetObjectsByType<kernel::XThread>();
  for (auto thread : threads) {
    if (thread->main_thread()) {
      main_thread_ = thread->thread();
      break;
    }
  }

  Resume();

  restore_fence_.Signal();
  restoring_ = false;

  return true;
}

bool Emulator::ExceptionCallbackThunk(Exception* ex, void* data) {
  return reinterpret_cast<Emulator*>(data)->ExceptionCallback(ex);
}

bool Emulator::ExceptionCallback(Exception* ex) {
  // Check to see if the exception occurred in guest code.
  auto code_cache = processor()->backend()->code_cache();
  auto code_base = code_cache->base_address();
  auto code_end = code_base + code_cache->total_size();

  if (!debugger() ||
      (!debugger()->is_attached() && debugging::IsDebuggerAttached())) {
    // If Xenia's debugger isn't attached but another one is, pass it to that
    // debugger.
    return false;
  } else if (debugger() && debugger()->is_attached()) {
    // Let the debugger handle this exception. It may decide to continue past it
    // (if it was a stepping breakpoint, etc).
    return debugger()->OnUnhandledException(ex);
  }

  if (!(ex->pc() >= code_base && ex->pc() < code_end)) {
    // Didn't occur in guest code. Let it pass.
    return false;
  }

  auto global_lock = global_critical_region::AcquireDirect();

  // Within range. Pause the emulator and eat the exception.
  auto threads =
      kernel_state()->object_table()->GetObjectsByType<kernel::XThread>(
          kernel::XObject::kTypeThread);
  auto current_thread = kernel::XThread::GetCurrentThread();
  for (auto thread : threads) {
    if (!thread->can_debugger_suspend()) {
      // Don't pause host threads.
      continue;
    }
    if (current_thread == thread.get()) {
      continue;
    }
    thread->Suspend(nullptr);
  }

  // Display a dialog telling the user the guest has crashed.
  display_window()->loop()->PostSynchronous([&]() {
    xe::ui::ImGuiDialog::ShowMessageBox(display_window(), "Uh-oh!",
                                        "The guest has crashed.\n\n"
                                        "Xenia has now paused itself.");
  });

  // Now suspend ourself (we should be a guest thread).
  assert_true(current_thread->can_debugger_suspend());
  current_thread->Suspend(nullptr);

  // We should not arrive here!
  assert_always();
  return false;
}

void Emulator::WaitUntilExit() {
  while (true) {
    xe::threading::Wait(main_thread_, false);

    if (restoring_) {
      restore_fence_.Wait();
    } else {
      // Not restoring and the thread exited. We're finished.
      break;
    }
  }
}

X_STATUS Emulator::CompleteLaunch(const std::wstring& path,
                                  const std::string& module_path) {
  // Allow xam to request module loads.
  auto xam = kernel_state()->GetKernelModule<kernel::xam::XamModule>("xam.xex");

  int result = 0;
  auto next_module = module_path;
  while (next_module != "") {
    XELOGI("Launching module %s", next_module.c_str());
    auto module = kernel_state_->LoadUserModule(next_module.c_str());
    if (!module) {
<<<<<<< HEAD
      auto path_str = xe::to_string(path);
=======
>>>>>>> f5d49417
      XELOGE("Failed to load user module %s", path.c_str());
      return X_STATUS_NOT_FOUND;
    }

    kernel_state_->SetExecutableModule(module);
    auto main_xthread = module->Launch();
    if (!main_xthread) {
      return X_STATUS_UNSUCCESSFUL;
    }

    main_thread_ = main_xthread->thread();
    WaitUntilExit();

    // Check xam and see if they want us to load another module.
    auto& loader_data = xam->loader_data();
    next_module = loader_data.launch_path;

    // And blank out the launch path to avoid an infinite loop.
    loader_data.launch_path = "";
  }

  if (result == 0) {
    return X_STATUS_SUCCESS;
  } else {
    return X_STATUS_UNSUCCESSFUL;
  }
}

}  // namespace xe<|MERGE_RESOLUTION|>--- conflicted
+++ resolved
@@ -504,11 +504,7 @@
     XELOGI("Launching module %s", next_module.c_str());
     auto module = kernel_state_->LoadUserModule(next_module.c_str());
     if (!module) {
-<<<<<<< HEAD
-      auto path_str = xe::to_string(path);
-=======
->>>>>>> f5d49417
-      XELOGE("Failed to load user module %s", path.c_str());
+      XELOGE("Failed to load user module %S", path.c_str());
       return X_STATUS_NOT_FOUND;
     }
 
