/**
 ******************************************************************************
 * Xenia : Xbox 360 Emulator Research Project                                 *
 ******************************************************************************
 * Copyright 2020 Ben Vanik. All rights reserved.                             *
 * Released under the BSD license - see LICENSE in the root for more details. *
 ******************************************************************************
 */

#ifndef XENIA_UI_VULKAN_VULKAN_PROVIDER_H_
#define XENIA_UI_VULKAN_VULKAN_PROVIDER_H_

#include <cstdint>
#include <memory>
#include <mutex>
#include <vector>

#include "xenia/base/assert.h"
#include "xenia/base/platform.h"
#include "xenia/ui/graphics_provider.h"

#if XE_PLATFORM_ANDROID
#ifndef VK_USE_PLATFORM_ANDROID_KHR
#define VK_USE_PLATFORM_ANDROID_KHR 1
#endif
#elif XE_PLATFORM_WIN32
// Must be included before vulkan.h with VK_USE_PLATFORM_WIN32_KHR because it
// includes Windows.h too.
#include "xenia/base/platform_win.h"
#ifndef VK_USE_PLATFORM_WIN32_KHR
#define VK_USE_PLATFORM_WIN32_KHR 1
#endif
#endif

#ifndef VK_NO_PROTOTYPES
#define VK_NO_PROTOTYPES 1
#endif
#include "third_party/vulkan/vulkan.h"

#define XELOGVK XELOGI

#define XE_UI_VULKAN_FINE_GRAINED_DRAW_SCOPES 1

namespace xe {
namespace ui {
namespace vulkan {

class VulkanProvider : public GraphicsProvider {
 public:
  ~VulkanProvider() override;

  static std::unique_ptr<VulkanProvider> Create();

  std::unique_ptr<GraphicsContext> CreateHostContext(
      Window* target_window) override;
  std::unique_ptr<GraphicsContext> CreateEmulationContext() override;

  struct LibraryFunctions {
    // From the module.
    PFN_vkGetInstanceProcAddr vkGetInstanceProcAddr;
    PFN_vkDestroyInstance vkDestroyInstance;
    // From vkGetInstanceProcAddr.
    PFN_vkCreateInstance vkCreateInstance;
    PFN_vkEnumerateInstanceExtensionProperties
        vkEnumerateInstanceExtensionProperties;
    struct {
      PFN_vkEnumerateInstanceVersion vkEnumerateInstanceVersion;
    } v_1_1;
  };
  const LibraryFunctions& lfn() const { return lfn_; }

  struct InstanceExtensions {
    // Core since 1.1.0.
    bool khr_get_physical_device_properties2;
  };
  const InstanceExtensions& instance_extensions() const {
    return instance_extensions_;
  }
  VkInstance instance() const { return instance_; }
  struct InstanceFunctions {
    PFN_vkCreateDevice vkCreateDevice;
    PFN_vkDestroyDevice vkDestroyDevice;
    PFN_vkDestroySurfaceKHR vkDestroySurfaceKHR;
    PFN_vkEnumerateDeviceExtensionProperties
        vkEnumerateDeviceExtensionProperties;
    PFN_vkEnumeratePhysicalDevices vkEnumeratePhysicalDevices;
    PFN_vkGetDeviceProcAddr vkGetDeviceProcAddr;
    PFN_vkGetPhysicalDeviceFeatures vkGetPhysicalDeviceFeatures;
    PFN_vkGetPhysicalDeviceMemoryProperties vkGetPhysicalDeviceMemoryProperties;
    PFN_vkGetPhysicalDeviceProperties vkGetPhysicalDeviceProperties;
    // VK_KHR_get_physical_device_properties2 or 1.1.0.
    PFN_vkGetPhysicalDeviceProperties2KHR vkGetPhysicalDeviceProperties2KHR;
    PFN_vkGetPhysicalDeviceQueueFamilyProperties
        vkGetPhysicalDeviceQueueFamilyProperties;
    PFN_vkGetPhysicalDeviceSurfaceCapabilitiesKHR
        vkGetPhysicalDeviceSurfaceCapabilitiesKHR;
    PFN_vkGetPhysicalDeviceSurfaceFormatsKHR
        vkGetPhysicalDeviceSurfaceFormatsKHR;
    PFN_vkGetPhysicalDeviceSurfacePresentModesKHR
        vkGetPhysicalDeviceSurfacePresentModesKHR;
    PFN_vkGetPhysicalDeviceSurfaceSupportKHR
        vkGetPhysicalDeviceSurfaceSupportKHR;
#if XE_PLATFORM_ANDROID
    PFN_vkCreateAndroidSurfaceKHR vkCreateAndroidSurfaceKHR;
#elif XE_PLATFORM_WIN32
    PFN_vkCreateWin32SurfaceKHR vkCreateWin32SurfaceKHR;
#endif
  };
  const InstanceFunctions& ifn() const { return ifn_; }

  VkPhysicalDevice physical_device() const { return physical_device_; }
  const VkPhysicalDeviceProperties& device_properties() const {
    return device_properties_;
  }
  const VkPhysicalDeviceFeatures& device_features() const {
    return device_features_;
  }
  struct DeviceExtensions {
    bool ext_fragment_shader_interlock;
    // Core since 1.1.0.
    bool khr_dedicated_allocation;
    // Core since 1.2.0.
    bool khr_shader_float_controls;
    // Core since 1.2.0.
    bool khr_spirv_1_4;
  };
  const DeviceExtensions& device_extensions() const {
    return device_extensions_;
  }
  uint32_t memory_types_device_local() const {
    return memory_types_device_local_;
  }
  uint32_t memory_types_host_visible() const {
    return memory_types_host_visible_;
  }
  uint32_t memory_types_host_coherent() const {
    return memory_types_host_coherent_;
  }
  uint32_t memory_types_host_cached() const {
    return memory_types_host_cached_;
  }
  // FIXME(Triang3l): Allow a separate queue for present - see
  // vulkan_provider.cc for details.
  uint32_t queue_family_graphics_compute() const {
    return queue_family_graphics_compute_;
  }
  const VkPhysicalDeviceFloatControlsPropertiesKHR&
  device_float_controls_properties() const {
    return device_float_controls_properties_;
  }

<<<<<<< HEAD
  VkDevice device() const { return device_; }
  struct DeviceFunctions {
    PFN_vkAcquireNextImageKHR vkAcquireNextImageKHR;
    PFN_vkAllocateCommandBuffers vkAllocateCommandBuffers;
    PFN_vkAllocateDescriptorSets vkAllocateDescriptorSets;
    PFN_vkAllocateMemory vkAllocateMemory;
    PFN_vkBeginCommandBuffer vkBeginCommandBuffer;
    PFN_vkBindBufferMemory vkBindBufferMemory;
    PFN_vkBindImageMemory vkBindImageMemory;
    PFN_vkCmdBeginRenderPass vkCmdBeginRenderPass;
    PFN_vkCmdBindDescriptorSets vkCmdBindDescriptorSets;
    PFN_vkCmdBindIndexBuffer vkCmdBindIndexBuffer;
    PFN_vkCmdBindPipeline vkCmdBindPipeline;
    PFN_vkCmdBindVertexBuffers vkCmdBindVertexBuffers;
    PFN_vkCmdClearColorImage vkCmdClearColorImage;
    PFN_vkCmdCopyBuffer vkCmdCopyBuffer;
    PFN_vkCmdCopyBufferToImage vkCmdCopyBufferToImage;
    PFN_vkCmdDraw vkCmdDraw;
    PFN_vkCmdDrawIndexed vkCmdDrawIndexed;
    PFN_vkCmdEndRenderPass vkCmdEndRenderPass;
    PFN_vkCmdPipelineBarrier vkCmdPipelineBarrier;
    PFN_vkCmdPushConstants vkCmdPushConstants;
    PFN_vkCmdSetScissor vkCmdSetScissor;
    PFN_vkCmdSetViewport vkCmdSetViewport;
    PFN_vkCreateBuffer vkCreateBuffer;
    PFN_vkCreateCommandPool vkCreateCommandPool;
    PFN_vkCreateDescriptorPool vkCreateDescriptorPool;
    PFN_vkCreateDescriptorSetLayout vkCreateDescriptorSetLayout;
    PFN_vkCreateFence vkCreateFence;
    PFN_vkCreateFramebuffer vkCreateFramebuffer;
    PFN_vkCreateGraphicsPipelines vkCreateGraphicsPipelines;
    PFN_vkCreateImage vkCreateImage;
    PFN_vkCreateImageView vkCreateImageView;
    PFN_vkCreatePipelineLayout vkCreatePipelineLayout;
    PFN_vkCreateRenderPass vkCreateRenderPass;
    PFN_vkCreateSampler vkCreateSampler;
    PFN_vkCreateSemaphore vkCreateSemaphore;
    PFN_vkCreateShaderModule vkCreateShaderModule;
    PFN_vkCreateSwapchainKHR vkCreateSwapchainKHR;
    PFN_vkDestroyBuffer vkDestroyBuffer;
    PFN_vkDestroyCommandPool vkDestroyCommandPool;
    PFN_vkDestroyDescriptorPool vkDestroyDescriptorPool;
    PFN_vkDestroyDescriptorSetLayout vkDestroyDescriptorSetLayout;
    PFN_vkDestroyFence vkDestroyFence;
    PFN_vkDestroyFramebuffer vkDestroyFramebuffer;
    PFN_vkDestroyImage vkDestroyImage;
    PFN_vkDestroyImageView vkDestroyImageView;
    PFN_vkDestroyPipeline vkDestroyPipeline;
    PFN_vkDestroyPipelineLayout vkDestroyPipelineLayout;
    PFN_vkDestroyRenderPass vkDestroyRenderPass;
    PFN_vkDestroySampler vkDestroySampler;
    PFN_vkDestroySemaphore vkDestroySemaphore;
    PFN_vkDestroyShaderModule vkDestroyShaderModule;
    PFN_vkDestroySwapchainKHR vkDestroySwapchainKHR;
    PFN_vkEndCommandBuffer vkEndCommandBuffer;
    PFN_vkFlushMappedMemoryRanges vkFlushMappedMemoryRanges;
    PFN_vkFreeMemory vkFreeMemory;
    PFN_vkGetBufferMemoryRequirements vkGetBufferMemoryRequirements;
    PFN_vkGetDeviceQueue vkGetDeviceQueue;
    PFN_vkGetImageMemoryRequirements vkGetImageMemoryRequirements;
    PFN_vkGetSwapchainImagesKHR vkGetSwapchainImagesKHR;
    PFN_vkMapMemory vkMapMemory;
    PFN_vkResetCommandPool vkResetCommandPool;
    PFN_vkResetDescriptorPool vkResetDescriptorPool;
    PFN_vkResetFences vkResetFences;
    PFN_vkQueueBindSparse vkQueueBindSparse;
    PFN_vkQueuePresentKHR vkQueuePresentKHR;
    PFN_vkQueueSubmit vkQueueSubmit;
    PFN_vkUnmapMemory vkUnmapMemory;
    PFN_vkUpdateDescriptorSets vkUpdateDescriptorSets;
    PFN_vkWaitForFences vkWaitForFences;
  };
  const DeviceFunctions& dfn() const { return dfn_; }

  VkResult SubmitToGraphicsComputeQueue(uint32_t submit_count,
                                        const VkSubmitInfo* submits,
                                        VkFence fence) {
    std::lock_guard<std::mutex> lock(queue_graphics_compute_mutex_);
    return dfn_.vkQueueSubmit(queue_graphics_compute_, submit_count, submits,
                              fence);
  }
  // Safer in Xenia context - in case a sparse binding queue was not obtained
  // for some reason.
  bool IsSparseBindingSupported() const {
    return queue_sparse_binding_ != VK_NULL_HANDLE;
  }
  VkResult BindSparse(uint32_t bind_info_count,
                      const VkBindSparseInfo* bind_info, VkFence fence) {
    assert_true(IsSparseBindingSupported());
    std::mutex& mutex = queue_sparse_binding_ == queue_graphics_compute_
                            ? queue_graphics_compute_mutex_
                            : queue_sparse_binding_separate_mutex_;
    std::lock_guard<std::mutex> lock(mutex);
    return dfn_.vkQueueBindSparse(queue_sparse_binding_, bind_info_count,
                                  bind_info, fence);
  }
  VkResult Present(const VkPresentInfoKHR* present_info) {
    // FIXME(Triang3l): Allow a separate queue for present - see
    // vulkan_provider.cc for details.
    std::lock_guard<std::mutex> lock(queue_graphics_compute_mutex_);
    return dfn_.vkQueuePresentKHR(queue_graphics_compute_, present_info);
  }

  // Samplers that may be useful for host needs. Only these samplers should be
  // used in host, non-emulation contexts, because the total number of samplers
  // is heavily limited (4000) on Nvidia GPUs - the rest of samplers are
  // allocated for emulation.
  enum class HostSampler {
    kNearestClamp,
    kLinearClamp,
    kNearestRepeat,
    kLinearRepeat,

    kCount,
  };
  VkSampler GetHostSampler(HostSampler sampler) const {
    return host_samplers_[size_t(sampler)];
  }

 private:
  explicit VulkanProvider(Window* main_window);
=======
 protected:
  VulkanProvider() = default;
>>>>>>> 6241b4f9

  bool Initialize();

#if XE_PLATFORM_LINUX
  void* library_ = nullptr;
#elif XE_PLATFORM_WIN32
  HMODULE library_ = nullptr;
#endif

  LibraryFunctions lfn_ = {};

  InstanceExtensions instance_extensions_;
  VkInstance instance_ = VK_NULL_HANDLE;
  InstanceFunctions ifn_;

  VkPhysicalDevice physical_device_ = VK_NULL_HANDLE;
  VkPhysicalDeviceProperties device_properties_;
  VkPhysicalDeviceFeatures device_features_;
  DeviceExtensions device_extensions_;
  uint32_t memory_types_device_local_;
  uint32_t memory_types_host_visible_;
  uint32_t memory_types_host_coherent_;
  uint32_t memory_types_host_cached_;
  uint32_t queue_family_graphics_compute_;
  VkPhysicalDeviceFloatControlsPropertiesKHR device_float_controls_properties_;

  VkDevice device_ = VK_NULL_HANDLE;
  DeviceFunctions dfn_ = {};
  VkQueue queue_graphics_compute_;
  // VkQueue access must be externally synchronized - must be locked when
  // submitting anything.
  std::mutex queue_graphics_compute_mutex_;
  // May be VK_NULL_HANDLE if not available.
  VkQueue queue_sparse_binding_;
  // If queue_sparse_binding_ == queue_graphics_compute_, lock
  // queue_graphics_compute_mutex_ instead when submitting sparse bindings.
  std::mutex queue_sparse_binding_separate_mutex_;

  VkSampler host_samplers_[size_t(HostSampler::kCount)] = {};
};

}  // namespace vulkan
}  // namespace ui
}  // namespace xe

#endif  // XENIA_UI_VULKAN_VULKAN_PROVIDER_H_<|MERGE_RESOLUTION|>--- conflicted
+++ resolved
@@ -149,7 +149,6 @@
     return device_float_controls_properties_;
   }
 
-<<<<<<< HEAD
   VkDevice device() const { return device_; }
   struct DeviceFunctions {
     PFN_vkAcquireNextImageKHR vkAcquireNextImageKHR;
@@ -270,11 +269,7 @@
   }
 
  private:
-  explicit VulkanProvider(Window* main_window);
-=======
- protected:
   VulkanProvider() = default;
->>>>>>> 6241b4f9
 
   bool Initialize();
 
