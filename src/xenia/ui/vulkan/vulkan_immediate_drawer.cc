/**
 ******************************************************************************
 * Xenia : Xbox 360 Emulator Research Project                                 *
 ******************************************************************************
 * Copyright 2020 Ben Vanik. All rights reserved.                             *
 * Released under the BSD license - see LICENSE in the root for more details. *
 ******************************************************************************
 */

#include "xenia/ui/vulkan/vulkan_immediate_drawer.h"

#include <algorithm>
#include <cstring>
#include <iterator>
#include <utility>

#include "xenia/base/assert.h"
#include "xenia/base/logging.h"
#include "xenia/base/math.h"
#include "xenia/ui/vulkan/vulkan_context.h"
#include "xenia/ui/vulkan/vulkan_util.h"

namespace xe {
namespace ui {
namespace vulkan {

// Generated with `xb genspirv`.
#include "xenia/ui/shaders/bytecode/vulkan_spirv/immediate_frag.h"
#include "xenia/ui/shaders/bytecode/vulkan_spirv/immediate_vert.h"

VulkanImmediateDrawer::VulkanImmediateTexture::~VulkanImmediateTexture() {
  if (immediate_drawer_) {
    immediate_drawer_->OnImmediateTextureDestroyed(*this);
  }
}

<<<<<<< HEAD
VulkanImmediateDrawer::VulkanImmediateDrawer(VulkanContext& graphics_context)
    : ImmediateDrawer(&graphics_context), context_(graphics_context) {}
=======
  VkBuffer vertex_buffer() const { return vertex_buffer_; }
  VkBuffer index_buffer() const { return index_buffer_; }

  // Allocates space for data and copies it into the buffer.
  // Returns the offset in the buffer of the data or VK_WHOLE_SIZE if the buffer
  // is full.
  VkDeviceSize Emplace(const void* source_data, size_t source_length) {
    // TODO(benvanik): query actual alignment.
    source_length = xe::round_up(source_length, 256);

    // Run down old fences to free up space.

    // Check to see if we have space.
    // return VK_WHOLE_SIZE;

    // Compute new range and mark as in use.
    if (current_offset_ + source_length > buffer_capacity_) {
      // Wraps around.
      current_offset_ = 0;
    }
    VkDeviceSize offset = current_offset_;
    current_offset_ += source_length;

    // Copy data.
    auto dest_ptr = reinterpret_cast<uint8_t*>(buffer_data_) + offset;
    std::memcpy(dest_ptr, source_data, source_length);

    // Insert fence.
    // TODO(benvanik): coarse-grained fences, these may be too fine.

    // Flush memory.
    // TODO(benvanik): do only in large batches? can barrier it.
    VkMappedMemoryRange dirty_range;
    dirty_range.sType = VK_STRUCTURE_TYPE_MAPPED_MEMORY_RANGE;
    dirty_range.pNext = nullptr;
    dirty_range.memory = buffer_memory_;
    dirty_range.offset = offset;
    dirty_range.size = source_length;
    vkFlushMappedMemoryRanges(device_, 1, &dirty_range);
    return offset;
  }

 private:
  VkDevice device_ = nullptr;

  VkBuffer index_buffer_ = nullptr;
  VkBuffer vertex_buffer_ = nullptr;
  VkDeviceMemory buffer_memory_ = nullptr;
  void* buffer_data_ = nullptr;
  size_t buffer_capacity_ = 0;
  size_t current_offset_ = 0;
};

class VulkanImmediateTexture : public ImmediateTexture {
 public:
  VulkanImmediateTexture(VulkanDevice* device, VkDescriptorPool descriptor_pool,
                         VkSampler sampler, uint32_t width, uint32_t height)
      : ImmediateTexture(width, height),
        device_(device),
        descriptor_pool_(descriptor_pool),
        sampler_(sampler) {}

  ~VulkanImmediateTexture() override { Shutdown(); }

  VkResult Initialize(VkDescriptorSetLayout descriptor_set_layout,
                      VkImageView image_view) {
    image_view_ = image_view;
    VkResult status;

    // Create descriptor set used just for this texture.
    // It never changes, so we can reuse it and not worry with updates.
    VkDescriptorSetAllocateInfo set_alloc_info;
    set_alloc_info.sType = VK_STRUCTURE_TYPE_DESCRIPTOR_SET_ALLOCATE_INFO;
    set_alloc_info.pNext = nullptr;
    set_alloc_info.descriptorPool = descriptor_pool_;
    set_alloc_info.descriptorSetCount = 1;
    set_alloc_info.pSetLayouts = &descriptor_set_layout;
    status =
        vkAllocateDescriptorSets(*device_, &set_alloc_info, &descriptor_set_);
    CheckResult(status, "vkAllocateDescriptorSets");
    if (status != VK_SUCCESS) {
      return status;
    }

    // Initialize descriptor with our texture.
    VkDescriptorImageInfo texture_info;
    texture_info.sampler = sampler_;
    texture_info.imageView = image_view_;
    texture_info.imageLayout = VK_IMAGE_LAYOUT_GENERAL;
    VkWriteDescriptorSet descriptor_write;
    descriptor_write.sType = VK_STRUCTURE_TYPE_WRITE_DESCRIPTOR_SET;
    descriptor_write.pNext = nullptr;
    descriptor_write.dstSet = descriptor_set_;
    descriptor_write.dstBinding = 0;
    descriptor_write.dstArrayElement = 0;
    descriptor_write.descriptorCount = 1;
    descriptor_write.descriptorType = VK_DESCRIPTOR_TYPE_COMBINED_IMAGE_SAMPLER;
    descriptor_write.pImageInfo = &texture_info;
    vkUpdateDescriptorSets(*device_, 1, &descriptor_write, 0, nullptr);

    return VK_SUCCESS;
  }

  VkResult Initialize(VkDescriptorSetLayout descriptor_set_layout) {
    VkResult status;

    // Create image object.
    VkImageCreateInfo image_info;
    image_info.sType = VK_STRUCTURE_TYPE_IMAGE_CREATE_INFO;
    image_info.pNext = nullptr;
    image_info.flags = 0;
    image_info.imageType = VK_IMAGE_TYPE_2D;
    image_info.format = VK_FORMAT_R8G8B8A8_UNORM;
    image_info.extent = {width, height, 1};
    image_info.mipLevels = 1;
    image_info.arrayLayers = 1;
    image_info.samples = VK_SAMPLE_COUNT_1_BIT;
    image_info.tiling = VK_IMAGE_TILING_LINEAR;
    image_info.usage = VK_IMAGE_USAGE_SAMPLED_BIT;
    image_info.sharingMode = VK_SHARING_MODE_EXCLUSIVE;
    image_info.queueFamilyIndexCount = 0;
    image_info.pQueueFamilyIndices = nullptr;
    image_info.initialLayout = VK_IMAGE_LAYOUT_PREINITIALIZED;
    status = vkCreateImage(*device_, &image_info, nullptr, &image_);
    CheckResult(status, "vkCreateImage");
    if (status != VK_SUCCESS) {
      return status;
    }

    // Allocate memory for the image.
    VkMemoryRequirements memory_requirements;
    vkGetImageMemoryRequirements(*device_, image_, &memory_requirements);
    device_memory_ = device_->AllocateMemory(
        memory_requirements, VK_MEMORY_PROPERTY_HOST_VISIBLE_BIT);
    if (!device_memory_) {
      return VK_ERROR_INITIALIZATION_FAILED;
    }

    // Bind memory and the image together.
    status = vkBindImageMemory(*device_, image_, device_memory_, 0);
    CheckResult(status, "vkBindImageMemory");
    if (status != VK_SUCCESS) {
      return status;
    }

    // Create image view used by the shader.
    VkImageViewCreateInfo view_info;
    view_info.sType = VK_STRUCTURE_TYPE_IMAGE_VIEW_CREATE_INFO;
    view_info.pNext = nullptr;
    view_info.flags = 0;
    view_info.image = image_;
    view_info.viewType = VK_IMAGE_VIEW_TYPE_2D;
    view_info.format = VK_FORMAT_R8G8B8A8_UNORM;
    view_info.components = {
        VK_COMPONENT_SWIZZLE_R,
        VK_COMPONENT_SWIZZLE_G,
        VK_COMPONENT_SWIZZLE_B,
        VK_COMPONENT_SWIZZLE_A,
    };
    view_info.subresourceRange = {VK_IMAGE_ASPECT_COLOR_BIT, 0, 1, 0, 1};
    status = vkCreateImageView(*device_, &view_info, nullptr, &image_view_);
    CheckResult(status, "vkCreateImageView");
    if (status != VK_SUCCESS) {
      return status;
    }

    // Create descriptor set used just for this texture.
    // It never changes, so we can reuse it and not worry with updates.
    VkDescriptorSetAllocateInfo set_alloc_info;
    set_alloc_info.sType = VK_STRUCTURE_TYPE_DESCRIPTOR_SET_ALLOCATE_INFO;
    set_alloc_info.pNext = nullptr;
    set_alloc_info.descriptorPool = descriptor_pool_;
    set_alloc_info.descriptorSetCount = 1;
    set_alloc_info.pSetLayouts = &descriptor_set_layout;
    status =
        vkAllocateDescriptorSets(*device_, &set_alloc_info, &descriptor_set_);
    CheckResult(status, "vkAllocateDescriptorSets");
    if (status != VK_SUCCESS) {
      return status;
    }
>>>>>>> c2e8c555

VulkanImmediateDrawer::~VulkanImmediateDrawer() { Shutdown(); }

bool VulkanImmediateDrawer::Initialize() {
  const VulkanProvider& provider = context_.GetVulkanProvider();
  const VulkanProvider::DeviceFunctions& dfn = provider.dfn();
  VkDevice device = provider.device();

  VkDescriptorSetLayoutBinding texture_descriptor_set_layout_binding;
  texture_descriptor_set_layout_binding.binding = 0;
  texture_descriptor_set_layout_binding.descriptorType =
      VK_DESCRIPTOR_TYPE_COMBINED_IMAGE_SAMPLER;
  texture_descriptor_set_layout_binding.descriptorCount = 1;
  texture_descriptor_set_layout_binding.stageFlags =
      VK_SHADER_STAGE_FRAGMENT_BIT;
  texture_descriptor_set_layout_binding.pImmutableSamplers = nullptr;
  VkDescriptorSetLayoutCreateInfo texture_descriptor_set_layout_create_info;
  texture_descriptor_set_layout_create_info.sType =
      VK_STRUCTURE_TYPE_DESCRIPTOR_SET_LAYOUT_CREATE_INFO;
  texture_descriptor_set_layout_create_info.pNext = nullptr;
  texture_descriptor_set_layout_create_info.flags = 0;
  texture_descriptor_set_layout_create_info.bindingCount = 1;
  texture_descriptor_set_layout_create_info.pBindings =
      &texture_descriptor_set_layout_binding;
  if (dfn.vkCreateDescriptorSetLayout(
          device, &texture_descriptor_set_layout_create_info, nullptr,
          &texture_descriptor_set_layout_) != VK_SUCCESS) {
    XELOGE(
        "Failed to create the immediate drawer Vulkan combined image sampler "
        "descriptor set layout");
    Shutdown();
    return false;
  }

  // Create the (1, 1, 1, 1) texture as a replacement when drawing without a
  // real texture.
  size_t white_texture_pending_upload_index;
  if (!CreateTextureResource(1, 1, ImmediateTextureFilter::kNearest, false,
                             nullptr, white_texture_,
                             white_texture_pending_upload_index)) {
    XELOGE("Failed to create a blank texture for the Vulkan immediate drawer");
    Shutdown();
    return false;
  }

  VkPushConstantRange push_constant_ranges[1];
  push_constant_ranges[0].stageFlags = VK_SHADER_STAGE_VERTEX_BIT;
  push_constant_ranges[0].offset = offsetof(PushConstants, vertex);
  push_constant_ranges[0].size = sizeof(PushConstants::Vertex);
  VkPipelineLayoutCreateInfo pipeline_layout_create_info;
  pipeline_layout_create_info.sType =
      VK_STRUCTURE_TYPE_PIPELINE_LAYOUT_CREATE_INFO;
  pipeline_layout_create_info.pNext = nullptr;
  pipeline_layout_create_info.flags = 0;
  pipeline_layout_create_info.setLayoutCount = 1;
  pipeline_layout_create_info.pSetLayouts = &texture_descriptor_set_layout_;
  pipeline_layout_create_info.pushConstantRangeCount =
      uint32_t(xe::countof(push_constant_ranges));
  pipeline_layout_create_info.pPushConstantRanges = push_constant_ranges;
  if (dfn.vkCreatePipelineLayout(device, &pipeline_layout_create_info, nullptr,
                                 &pipeline_layout_) != VK_SUCCESS) {
    XELOGE("Failed to create the immediate drawer Vulkan pipeline layout");
    Shutdown();
    return false;
  }

  vertex_buffer_pool_ = std::make_unique<VulkanUploadBufferPool>(
      provider,
      VK_BUFFER_USAGE_INDEX_BUFFER_BIT | VK_BUFFER_USAGE_VERTEX_BUFFER_BIT);

  // Reset the current state.
  current_command_buffer_ = VK_NULL_HANDLE;
  batch_open_ = false;

  return true;
}

void VulkanImmediateDrawer::Shutdown() {
  const VulkanProvider& provider = context_.GetVulkanProvider();
  const VulkanProvider::DeviceFunctions& dfn = provider.dfn();
  VkDevice device = provider.device();

  util::DestroyAndNullHandle(dfn.vkDestroyPipeline, device, pipeline_line_);
  util::DestroyAndNullHandle(dfn.vkDestroyPipeline, device, pipeline_triangle_);

  vertex_buffer_pool_.reset();

  util::DestroyAndNullHandle(dfn.vkDestroyPipelineLayout, device,
                             pipeline_layout_);

  for (auto& deleted_texture : textures_deleted_) {
    DestroyTextureResource(deleted_texture.first);
  }
  textures_deleted_.clear();
  for (SubmittedTextureUploadBuffer& submitted_texture_upload_buffer :
       texture_upload_buffers_submitted_) {
    dfn.vkDestroyBuffer(device, submitted_texture_upload_buffer.buffer,
                        nullptr);
    dfn.vkFreeMemory(device, submitted_texture_upload_buffer.buffer_memory,
                     nullptr);
  }
  texture_upload_buffers_submitted_.clear();
  for (PendingTextureUpload& pending_texture_upload :
       texture_uploads_pending_) {
    dfn.vkDestroyBuffer(device, pending_texture_upload.buffer, nullptr);
    dfn.vkFreeMemory(device, pending_texture_upload.buffer_memory, nullptr);
  }
  texture_uploads_pending_.clear();
  for (VulkanImmediateTexture* texture : textures_) {
    if (texture->immediate_drawer_ != this) {
      continue;
    }
    texture->immediate_drawer_ = nullptr;
    DestroyTextureResource(texture->resource_);
  }
  textures_.clear();
  if (white_texture_.image != VK_NULL_HANDLE) {
    DestroyTextureResource(white_texture_);
    white_texture_.image = VK_NULL_HANDLE;
  }

  texture_descriptor_pool_recycled_first_ = nullptr;
  texture_descriptor_pool_unallocated_first_ = nullptr;
  for (TextureDescriptorPool* pool : texture_descriptor_pools_) {
    dfn.vkDestroyDescriptorPool(device, pool->pool, nullptr);
    delete pool;
  }
  texture_descriptor_pools_.clear();
  util::DestroyAndNullHandle(dfn.vkDestroyDescriptorSetLayout, device,
                             texture_descriptor_set_layout_);
}

std::unique_ptr<ImmediateTexture> VulkanImmediateDrawer::CreateTexture(
    uint32_t width, uint32_t height, ImmediateTextureFilter filter,
    bool is_repeated, const uint8_t* data) {
  assert_not_null(data);
  auto texture = std::make_unique<VulkanImmediateTexture>(width, height);
  size_t pending_upload_index;
  if (CreateTextureResource(width, height, filter, is_repeated, data,
                            texture->resource_, pending_upload_index)) {
    // Manage by this immediate drawer.
    texture->immediate_drawer_ = this;
    texture->immediate_drawer_index_ = textures_.size();
    textures_.push_back(texture.get());
    texture->pending_upload_index_ = pending_upload_index;
    texture_uploads_pending_[texture->pending_upload_index_].texture =
        texture.get();
  }
  return std::move(texture);
}

void VulkanImmediateDrawer::Begin(int render_target_width,
                                  int render_target_height) {
  assert_true(current_command_buffer_ == VK_NULL_HANDLE);
  assert_false(batch_open_);

  if (!EnsurePipelinesCreated()) {
    return;
  }

  current_command_buffer_ = context_.GetSwapCommandBuffer();

  uint64_t submission_completed = context_.swap_submission_completed();

  const VulkanProvider& provider = context_.GetVulkanProvider();
  const VulkanProvider::DeviceFunctions& dfn = provider.dfn();
  VkDevice device = provider.device();

  // Destroy deleted textures.
  for (auto it = textures_deleted_.begin(); it != textures_deleted_.end();) {
    if (it->second > submission_completed) {
      ++it;
      continue;
    }
    DestroyTextureResource(it->first);
    if (std::next(it) != textures_deleted_.end()) {
      *it = textures_deleted_.back();
    }
    textures_deleted_.pop_back();
  }

  // Release upload buffers for completed texture uploads.
  auto erase_texture_uploads_end = texture_upload_buffers_submitted_.begin();
  while (erase_texture_uploads_end != texture_upload_buffers_submitted_.end()) {
    if (erase_texture_uploads_end->submission_index > submission_completed) {
      break;
    }
    dfn.vkDestroyBuffer(device, erase_texture_uploads_end->buffer, nullptr);
    dfn.vkFreeMemory(device, erase_texture_uploads_end->buffer_memory, nullptr);
    ++erase_texture_uploads_end;
  }
  texture_upload_buffers_submitted_.erase(
      texture_upload_buffers_submitted_.begin(), erase_texture_uploads_end);

  vertex_buffer_pool_->Reclaim(submission_completed);

  current_render_target_extent_.width = uint32_t(render_target_width);
  current_render_target_extent_.height = uint32_t(render_target_height);
  VkViewport viewport;
  viewport.x = 0.0f;
  viewport.y = 0.0f;
  viewport.width = float(render_target_width);
  viewport.height = float(render_target_height);
  viewport.minDepth = 0.0f;
  viewport.maxDepth = 1.0f;
  dfn.vkCmdSetViewport(current_command_buffer_, 0, 1, &viewport);
  PushConstants::Vertex push_constants_vertex;
  push_constants_vertex.viewport_size_inv[0] = 1.0f / viewport.width;
  push_constants_vertex.viewport_size_inv[1] = 1.0f / viewport.height;
  dfn.vkCmdPushConstants(current_command_buffer_, pipeline_layout_,
                         VK_SHADER_STAGE_VERTEX_BIT,
                         offsetof(PushConstants, vertex),
                         sizeof(PushConstants::Vertex), &push_constants_vertex);
  current_scissor_.offset.x = 0;
  current_scissor_.offset.y = 0;
  current_scissor_.extent.width = 0;
  current_scissor_.extent.height = 0;

  current_pipeline_ = VK_NULL_HANDLE;
  current_texture_descriptor_index_ = UINT32_MAX;
}

void VulkanImmediateDrawer::BeginDrawBatch(const ImmediateDrawBatch& batch) {
  assert_false(batch_open_);
  if (current_command_buffer_ == VK_NULL_HANDLE) {
    // No surface, or failed to create the pipelines.
    return;
  }

  uint64_t submission_current = context_.swap_submission_current();
  const VulkanProvider::DeviceFunctions& dfn =
      context_.GetVulkanProvider().dfn();

  // Bind the vertices.
  size_t vertex_buffer_size = sizeof(ImmediateVertex) * batch.vertex_count;
  VkBuffer vertex_buffer;
  VkDeviceSize vertex_buffer_offset;
  void* vertex_buffer_mapping = vertex_buffer_pool_->Request(
      submission_current, vertex_buffer_size, sizeof(float), vertex_buffer,
      vertex_buffer_offset);
  if (!vertex_buffer_mapping) {
    XELOGE("Failed to get a buffer for {} vertices in the immediate drawer",
           batch.vertex_count);
    return;
  }
  std::memcpy(vertex_buffer_mapping, batch.vertices, vertex_buffer_size);
  dfn.vkCmdBindVertexBuffers(current_command_buffer_, 0, 1, &vertex_buffer,
                             &vertex_buffer_offset);

  // Bind the indices.
  batch_has_index_buffer_ = batch.indices != nullptr;
  if (batch_has_index_buffer_) {
    size_t index_buffer_size = sizeof(uint16_t) * batch.index_count;
    VkBuffer index_buffer;
    VkDeviceSize index_buffer_offset;
    void* index_buffer_mapping = vertex_buffer_pool_->Request(
        submission_current, index_buffer_size, sizeof(uint16_t), index_buffer,
        index_buffer_offset);
    if (!index_buffer_mapping) {
      XELOGE("Failed to get a buffer for {} indices in the immediate drawer",
             batch.index_count);
      return;
    }
    std::memcpy(index_buffer_mapping, batch.indices, index_buffer_size);
    dfn.vkCmdBindIndexBuffer(current_command_buffer_, index_buffer,
                             index_buffer_offset, VK_INDEX_TYPE_UINT16);
  }

  batch_open_ = true;
}

void VulkanImmediateDrawer::Draw(const ImmediateDraw& draw) {
  if (!batch_open_) {
    // No surface, or failed to create the pipelines, or could be an error while
    // obtaining the vertex and index buffers.
    return;
  }

  const VulkanProvider::DeviceFunctions& dfn =
      context_.GetVulkanProvider().dfn();

  // Set the scissor rectangle if enabled.
  VkRect2D scissor;
  if (draw.scissor) {
    scissor.offset.x = draw.scissor_rect[0];
    scissor.offset.y = current_render_target_extent_.height -
                       (draw.scissor_rect[1] + draw.scissor_rect[3]);
    scissor.extent.width = std::max(draw.scissor_rect[2], 0);
    scissor.extent.height = std::max(draw.scissor_rect[3], 0);
  } else {
    scissor.offset.x = 0;
    scissor.offset.y = 0;
    scissor.extent = current_render_target_extent_;
  }
  if (!scissor.extent.width || !scissor.extent.height) {
    // Nothing is visible (used as the default current_scissor_ value also).
    return;
  }
  if (current_scissor_.offset.x != scissor.offset.x ||
      current_scissor_.offset.y != scissor.offset.y ||
      current_scissor_.extent.width != scissor.extent.width ||
      current_scissor_.extent.height != scissor.extent.height) {
    current_scissor_ = scissor;
    dfn.vkCmdSetScissor(current_command_buffer_, 0, 1, &scissor);
  }

  // Bind the pipeline for the current primitive type.
  VkPipeline pipeline;
  switch (draw.primitive_type) {
    case ImmediatePrimitiveType::kLines:
      pipeline = pipeline_line_;
      break;
    case ImmediatePrimitiveType::kTriangles:
      pipeline = pipeline_triangle_;
      break;
    default:
      assert_unhandled_case(draw.primitive_type);
      return;
  }
  if (current_pipeline_ != pipeline) {
    current_pipeline_ = pipeline;
    dfn.vkCmdBindPipeline(current_command_buffer_,
                          VK_PIPELINE_BIND_POINT_GRAPHICS, pipeline);
  }

  // Bind the texture.
  uint32_t texture_descriptor_index;
  VulkanImmediateTexture* texture =
      reinterpret_cast<VulkanImmediateTexture*>(draw.texture_handle);
  if (texture && texture->immediate_drawer_ == this) {
    texture_descriptor_index = texture->resource_.descriptor_index;
    texture->last_usage_submission_ = context_.swap_submission_current();
  } else {
    texture_descriptor_index = white_texture_.descriptor_index;
  }
  if (current_texture_descriptor_index_ != texture_descriptor_index) {
    current_texture_descriptor_index_ = texture_descriptor_index;
    VkDescriptorSet texture_descriptor_set =
        GetTextureDescriptor(texture_descriptor_index);
    dfn.vkCmdBindDescriptorSets(
        current_command_buffer_, VK_PIPELINE_BIND_POINT_GRAPHICS,
        pipeline_layout_, 0, 1, &texture_descriptor_set, 0, nullptr);
  }

  // Draw.
  if (batch_has_index_buffer_) {
    dfn.vkCmdDrawIndexed(current_command_buffer_, draw.count, 1,
                         draw.index_offset, draw.base_vertex, 0);
  } else {
    dfn.vkCmdDraw(current_command_buffer_, draw.count, 1, draw.base_vertex, 0);
  }
}

void VulkanImmediateDrawer::EndDrawBatch() { batch_open_ = false; }

void VulkanImmediateDrawer::End() {
  assert_false(batch_open_);
  if (current_command_buffer_ == VK_NULL_HANDLE) {
    // Didn't draw anything because the of some issue or surface not being
    // available.
    return;
  }

<<<<<<< HEAD
  // Copy textures.
  if (!texture_uploads_pending_.empty()) {
    VkCommandBuffer setup_command_buffer =
        context_.AcquireSwapSetupCommandBuffer();
    if (setup_command_buffer != VK_NULL_HANDLE) {
      const VulkanProvider::DeviceFunctions& dfn =
          context_.GetVulkanProvider().dfn();
      size_t texture_uploads_pending_count = texture_uploads_pending_.size();
      uint64_t submission_current = context_.swap_submission_current();

      // Transition to VK_IMAGE_LAYOUT_TRANSFER_DST_OPTIMAL.
      std::vector<VkImageMemoryBarrier> image_memory_barriers;
      image_memory_barriers.reserve(texture_uploads_pending_count);
      VkImageMemoryBarrier image_memory_barrier;
      image_memory_barrier.sType = VK_STRUCTURE_TYPE_IMAGE_MEMORY_BARRIER;
      image_memory_barrier.pNext = nullptr;
      image_memory_barrier.srcAccessMask = 0;
      image_memory_barrier.dstAccessMask = VK_ACCESS_TRANSFER_WRITE_BIT;
      image_memory_barrier.oldLayout = VK_IMAGE_LAYOUT_UNDEFINED;
      image_memory_barrier.newLayout = VK_IMAGE_LAYOUT_TRANSFER_DST_OPTIMAL;
      image_memory_barrier.srcQueueFamilyIndex = VK_QUEUE_FAMILY_IGNORED;
      image_memory_barrier.dstQueueFamilyIndex = VK_QUEUE_FAMILY_IGNORED;
      util::InitializeSubresourceRange(image_memory_barrier.subresourceRange);
      for (const PendingTextureUpload& pending_texture_upload :
           texture_uploads_pending_) {
        image_memory_barriers.emplace_back(image_memory_barrier).image =
            pending_texture_upload.image;
      }
      dfn.vkCmdPipelineBarrier(
          setup_command_buffer, VK_PIPELINE_STAGE_TOP_OF_PIPE_BIT,
          VK_PIPELINE_STAGE_TRANSFER_BIT, 0, 0, nullptr, 0, nullptr,
          uint32_t(image_memory_barriers.size()), image_memory_barriers.data());

      // Do transfer operations and transition to
      // VK_IMAGE_LAYOUT_COLOR_ATTACHMENT_OPTIMAL, and also mark as used.
      for (size_t i = 0; i < texture_uploads_pending_count; ++i) {
        const PendingTextureUpload& pending_texture_upload =
            texture_uploads_pending_[i];
        if (pending_texture_upload.buffer != VK_NULL_HANDLE) {
          // Copying.
          VkBufferImageCopy copy_region;
          copy_region.bufferOffset = 0;
          copy_region.bufferRowLength = pending_texture_upload.width;
          copy_region.bufferImageHeight = pending_texture_upload.height;
          copy_region.imageSubresource.aspectMask = VK_IMAGE_ASPECT_COLOR_BIT;
          copy_region.imageSubresource.mipLevel = 0;
          copy_region.imageSubresource.baseArrayLayer = 0;
          copy_region.imageSubresource.layerCount = 1;
          copy_region.imageOffset.x = 0;
          copy_region.imageOffset.y = 0;
          copy_region.imageOffset.z = 0;
          copy_region.imageExtent.width = pending_texture_upload.width;
          copy_region.imageExtent.height = pending_texture_upload.height;
          copy_region.imageExtent.depth = 1;
          dfn.vkCmdCopyBufferToImage(
              setup_command_buffer, pending_texture_upload.buffer,
              pending_texture_upload.image,
              VK_IMAGE_LAYOUT_TRANSFER_DST_OPTIMAL, 1, &copy_region);

          SubmittedTextureUploadBuffer& submitted_texture_upload_buffer =
              texture_upload_buffers_submitted_.emplace_back();
          submitted_texture_upload_buffer.buffer =
              pending_texture_upload.buffer;
          submitted_texture_upload_buffer.buffer_memory =
              pending_texture_upload.buffer_memory;
          submitted_texture_upload_buffer.submission_index = submission_current;
        } else {
          // Clearing (initializing the empty image).
          VkClearColorValue white_clear_value;
          white_clear_value.float32[0] = 1.0f;
          white_clear_value.float32[1] = 1.0f;
          white_clear_value.float32[2] = 1.0f;
          white_clear_value.float32[3] = 1.0f;
          dfn.vkCmdClearColorImage(
              setup_command_buffer, pending_texture_upload.image,
              VK_IMAGE_LAYOUT_TRANSFER_DST_OPTIMAL, &white_clear_value, 1,
              &image_memory_barrier.subresourceRange);
        }

        VkImageMemoryBarrier& image_memory_barrier_current =
            image_memory_barriers[i];
        image_memory_barrier_current.srcAccessMask =
            VK_ACCESS_TRANSFER_WRITE_BIT;
        image_memory_barrier_current.dstAccessMask = VK_ACCESS_SHADER_READ_BIT;
        image_memory_barrier_current.oldLayout =
            VK_IMAGE_LAYOUT_TRANSFER_DST_OPTIMAL;
        image_memory_barrier_current.newLayout =
            VK_IMAGE_LAYOUT_SHADER_READ_ONLY_OPTIMAL;

        if (pending_texture_upload.texture) {
          pending_texture_upload.texture->last_usage_submission_ =
              submission_current;
          pending_texture_upload.texture->pending_upload_index_ = SIZE_MAX;
        }
      }
      dfn.vkCmdPipelineBarrier(
          setup_command_buffer, VK_PIPELINE_STAGE_TRANSFER_BIT,
          VK_PIPELINE_STAGE_FRAGMENT_SHADER_BIT, 0, 0, nullptr, 0, nullptr,
          uint32_t(image_memory_barriers.size()), image_memory_barriers.data());

      texture_uploads_pending_.clear();
=======
  // Setup texture binding.
  auto texture = static_cast<VulkanImmediateTexture*>(draw.texture);
  if (texture) {
    if (texture->layout() != VK_IMAGE_LAYOUT_GENERAL) {
      texture->TransitionLayout(current_cmd_buffer_, VK_IMAGE_LAYOUT_GENERAL);
>>>>>>> c2e8c555
    }
  }

  vertex_buffer_pool_->FlushWrites();
  current_command_buffer_ = VK_NULL_HANDLE;
}

bool VulkanImmediateDrawer::EnsurePipelinesCreated() {
  VkFormat swap_surface_format = context_.swap_surface_format().format;
  if (swap_surface_format == pipeline_framebuffer_format_) {
    // Either created, or failed to create once (don't try to create every
    // frame).
    return pipeline_triangle_ != VK_NULL_HANDLE &&
           pipeline_line_ != VK_NULL_HANDLE;
  }
  VkRenderPass swap_render_pass = context_.swap_render_pass();
  if (swap_surface_format == VK_FORMAT_UNDEFINED ||
      swap_render_pass == VK_NULL_HANDLE) {
    // Not ready yet.
    return false;
  }

  const VulkanProvider& provider = context_.GetVulkanProvider();
  const VulkanProvider::DeviceFunctions& dfn = provider.dfn();
  VkDevice device = provider.device();

  // Safe to destroy the pipelines now - if the render pass was recreated,
  // completion of its usage has already been awaited.
  util::DestroyAndNullHandle(dfn.vkDestroyPipeline, device, pipeline_line_);
  util::DestroyAndNullHandle(dfn.vkDestroyPipeline, device, pipeline_triangle_);
  // If creation fails now, don't try to create every frame.
  pipeline_framebuffer_format_ = swap_surface_format;

  // Triangle pipeline.

  VkPipelineShaderStageCreateInfo stages[2] = {};
  stages[0].sType = VK_STRUCTURE_TYPE_PIPELINE_SHADER_STAGE_CREATE_INFO;
  stages[0].stage = VK_SHADER_STAGE_VERTEX_BIT;
  stages[0].module = util::CreateShaderModule(provider, immediate_vert,
                                              sizeof(immediate_vert));
  if (stages[0].module == VK_NULL_HANDLE) {
    XELOGE("Failed to create the immediate drawer Vulkan vertex shader module");
    return false;
  }
  stages[0].pName = "main";
  stages[1].sType = VK_STRUCTURE_TYPE_PIPELINE_SHADER_STAGE_CREATE_INFO;
  stages[1].stage = VK_SHADER_STAGE_FRAGMENT_BIT;
  stages[1].module = util::CreateShaderModule(provider, immediate_frag,
                                              sizeof(immediate_frag));
  if (stages[1].module == VK_NULL_HANDLE) {
    XELOGE(
        "Failed to create the immediate drawer Vulkan fragment shader module");
    dfn.vkDestroyShaderModule(device, stages[0].module, nullptr);
    return false;
  }
  stages[1].pName = "main";

  VkVertexInputBindingDescription vertex_input_binding;
  vertex_input_binding.binding = 0;
  vertex_input_binding.stride = sizeof(ImmediateVertex);
  vertex_input_binding.inputRate = VK_VERTEX_INPUT_RATE_VERTEX;
  VkVertexInputAttributeDescription vertex_input_attributes[3];
  vertex_input_attributes[0].location = 0;
  vertex_input_attributes[0].binding = 0;
  vertex_input_attributes[0].format = VK_FORMAT_R32G32_SFLOAT;
  vertex_input_attributes[0].offset = offsetof(ImmediateVertex, x);
  vertex_input_attributes[1].location = 1;
  vertex_input_attributes[1].binding = 0;
  vertex_input_attributes[1].format = VK_FORMAT_R32G32_SFLOAT;
  vertex_input_attributes[1].offset = offsetof(ImmediateVertex, u);
  vertex_input_attributes[2].location = 2;
  vertex_input_attributes[2].binding = 0;
  vertex_input_attributes[2].format = VK_FORMAT_R8G8B8A8_UNORM;
  vertex_input_attributes[2].offset = offsetof(ImmediateVertex, color);
  VkPipelineVertexInputStateCreateInfo vertex_input_state;
  vertex_input_state.sType =
      VK_STRUCTURE_TYPE_PIPELINE_VERTEX_INPUT_STATE_CREATE_INFO;
  vertex_input_state.pNext = nullptr;
  vertex_input_state.flags = 0;
  vertex_input_state.vertexBindingDescriptionCount = 1;
  vertex_input_state.pVertexBindingDescriptions = &vertex_input_binding;
  vertex_input_state.vertexAttributeDescriptionCount =
      uint32_t(xe::countof(vertex_input_attributes));
  vertex_input_state.pVertexAttributeDescriptions = vertex_input_attributes;

  VkPipelineInputAssemblyStateCreateInfo input_assembly_state;
  input_assembly_state.sType =
      VK_STRUCTURE_TYPE_PIPELINE_INPUT_ASSEMBLY_STATE_CREATE_INFO;
  input_assembly_state.pNext = nullptr;
  input_assembly_state.flags = 0;
  input_assembly_state.topology = VK_PRIMITIVE_TOPOLOGY_TRIANGLE_LIST;
  input_assembly_state.primitiveRestartEnable = VK_FALSE;

  VkPipelineViewportStateCreateInfo viewport_state;
  viewport_state.sType = VK_STRUCTURE_TYPE_PIPELINE_VIEWPORT_STATE_CREATE_INFO;
  viewport_state.pNext = nullptr;
  viewport_state.flags = 0;
  viewport_state.viewportCount = 1;
  viewport_state.pViewports = nullptr;
  viewport_state.scissorCount = 1;
  viewport_state.pScissors = nullptr;

  VkPipelineRasterizationStateCreateInfo rasterization_state = {};
  rasterization_state.sType =
      VK_STRUCTURE_TYPE_PIPELINE_RASTERIZATION_STATE_CREATE_INFO;
  rasterization_state.polygonMode = VK_POLYGON_MODE_FILL;
  rasterization_state.cullMode = VK_CULL_MODE_NONE;
  rasterization_state.frontFace = VK_FRONT_FACE_COUNTER_CLOCKWISE;
  rasterization_state.lineWidth = 1.0f;

  VkPipelineMultisampleStateCreateInfo multisample_state = {};
  multisample_state.sType =
      VK_STRUCTURE_TYPE_PIPELINE_MULTISAMPLE_STATE_CREATE_INFO;
  multisample_state.rasterizationSamples = VK_SAMPLE_COUNT_1_BIT;

  VkPipelineColorBlendAttachmentState color_blend_attachment_state;
  color_blend_attachment_state.blendEnable = VK_TRUE;
  color_blend_attachment_state.srcColorBlendFactor = VK_BLEND_FACTOR_SRC_ALPHA;
  color_blend_attachment_state.dstColorBlendFactor =
      VK_BLEND_FACTOR_ONE_MINUS_SRC_ALPHA;
  color_blend_attachment_state.colorBlendOp = VK_BLEND_OP_ADD;
  // Don't change alpha (always 1).
  color_blend_attachment_state.srcAlphaBlendFactor = VK_BLEND_FACTOR_ZERO;
  color_blend_attachment_state.dstAlphaBlendFactor = VK_BLEND_FACTOR_ONE;
  color_blend_attachment_state.alphaBlendOp = VK_BLEND_OP_ADD;
  color_blend_attachment_state.colorWriteMask = VK_COLOR_COMPONENT_R_BIT |
                                                VK_COLOR_COMPONENT_G_BIT |
                                                VK_COLOR_COMPONENT_B_BIT;
  VkPipelineColorBlendStateCreateInfo color_blend_state;
  color_blend_state.sType =
      VK_STRUCTURE_TYPE_PIPELINE_COLOR_BLEND_STATE_CREATE_INFO;
  color_blend_state.pNext = nullptr;
  color_blend_state.flags = 0;
  color_blend_state.logicOpEnable = VK_FALSE;
  color_blend_state.logicOp = VK_LOGIC_OP_NO_OP;
  color_blend_state.attachmentCount = 1;
  color_blend_state.pAttachments = &color_blend_attachment_state;
  color_blend_state.blendConstants[0] = 1.0f;
  color_blend_state.blendConstants[1] = 1.0f;
  color_blend_state.blendConstants[2] = 1.0f;
  color_blend_state.blendConstants[3] = 1.0f;

  static const VkDynamicState dynamic_states[] = {
      VK_DYNAMIC_STATE_VIEWPORT,
      VK_DYNAMIC_STATE_SCISSOR,
  };
  VkPipelineDynamicStateCreateInfo dynamic_state;
  dynamic_state.sType = VK_STRUCTURE_TYPE_PIPELINE_DYNAMIC_STATE_CREATE_INFO;
  dynamic_state.pNext = nullptr;
  dynamic_state.flags = 0;
  dynamic_state.dynamicStateCount = uint32_t(xe::countof(dynamic_states));
  dynamic_state.pDynamicStates = dynamic_states;

  VkGraphicsPipelineCreateInfo pipeline_create_info;
  pipeline_create_info.sType = VK_STRUCTURE_TYPE_GRAPHICS_PIPELINE_CREATE_INFO;
  pipeline_create_info.pNext = nullptr;
  pipeline_create_info.flags = VK_PIPELINE_CREATE_ALLOW_DERIVATIVES_BIT;
  pipeline_create_info.stageCount = uint32_t(xe::countof(stages));
  pipeline_create_info.pStages = stages;
  pipeline_create_info.pVertexInputState = &vertex_input_state;
  pipeline_create_info.pInputAssemblyState = &input_assembly_state;
  pipeline_create_info.pTessellationState = nullptr;
  pipeline_create_info.pViewportState = &viewport_state;
  pipeline_create_info.pRasterizationState = &rasterization_state;
  pipeline_create_info.pMultisampleState = &multisample_state;
  pipeline_create_info.pDepthStencilState = nullptr;
  pipeline_create_info.pColorBlendState = &color_blend_state;
  pipeline_create_info.pDynamicState = &dynamic_state;
  pipeline_create_info.layout = pipeline_layout_;
  pipeline_create_info.renderPass = swap_render_pass;
  pipeline_create_info.subpass = 0;
  pipeline_create_info.basePipelineHandle = VK_NULL_HANDLE;
  pipeline_create_info.basePipelineIndex = -1;
  if (dfn.vkCreateGraphicsPipelines(device, VK_NULL_HANDLE, 1,
                                    &pipeline_create_info, nullptr,
                                    &pipeline_triangle_) != VK_SUCCESS) {
    XELOGE(
        "Failed to create the immediate drawer triangle list Vulkan pipeline");
    dfn.vkDestroyShaderModule(device, stages[1].module, nullptr);
    dfn.vkDestroyShaderModule(device, stages[0].module, nullptr);
    return false;
  }

  // Line pipeline.

  input_assembly_state.topology = VK_PRIMITIVE_TOPOLOGY_LINE_LIST;
  pipeline_create_info.flags =
      (pipeline_create_info.flags & ~VK_PIPELINE_CREATE_ALLOW_DERIVATIVES_BIT) |
      VK_PIPELINE_CREATE_DERIVATIVE_BIT;
  pipeline_create_info.basePipelineHandle = pipeline_triangle_;
  VkResult pipeline_line_create_result = dfn.vkCreateGraphicsPipelines(
      device, VK_NULL_HANDLE, 1, &pipeline_create_info, nullptr,
      &pipeline_line_);
  dfn.vkDestroyShaderModule(device, stages[1].module, nullptr);
  dfn.vkDestroyShaderModule(device, stages[0].module, nullptr);
  if (pipeline_line_create_result != VK_SUCCESS) {
    XELOGE("Failed to create the immediate drawer line list Vulkan pipeline");
    dfn.vkDestroyPipeline(device, pipeline_triangle_, nullptr);
    pipeline_triangle_ = VK_NULL_HANDLE;
    return false;
  }

  return true;
}

uint32_t VulkanImmediateDrawer::AllocateTextureDescriptor() {
  // Try to reuse a recycled descriptor first.
  if (texture_descriptor_pool_recycled_first_) {
    TextureDescriptorPool* pool = texture_descriptor_pool_recycled_first_;
    assert_not_zero(pool->recycled_bits);
    uint32_t local_index;
    xe::bit_scan_forward(pool->recycled_bits, &local_index);
    pool->recycled_bits &= ~(uint64_t(1) << local_index);
    if (!pool->recycled_bits) {
      texture_descriptor_pool_recycled_first_ = pool->recycled_next;
    }
    return (pool->index << 6) | local_index;
  }

  const VulkanProvider& provider = context_.GetVulkanProvider();
  const VulkanProvider::DeviceFunctions& dfn = provider.dfn();
  VkDevice device = provider.device();

  VkDescriptorSetAllocateInfo allocate_info;
  allocate_info.sType = VK_STRUCTURE_TYPE_DESCRIPTOR_SET_ALLOCATE_INFO;
  allocate_info.pNext = nullptr;
  allocate_info.descriptorSetCount = 1;
  allocate_info.pSetLayouts = &texture_descriptor_set_layout_;

  // If no recycled, try to create a new allocation within an existing pool with
  // unallocated descriptors left.
  while (texture_descriptor_pool_unallocated_first_) {
    TextureDescriptorPool* pool = texture_descriptor_pool_unallocated_first_;
    assert_not_zero(pool->unallocated_count);
    allocate_info.descriptorPool = pool->pool;
    uint32_t local_index =
        TextureDescriptorPool::kDescriptorCount - pool->unallocated_count;
    VkResult allocate_result = dfn.vkAllocateDescriptorSets(
        device, &allocate_info, &pool->sets[local_index]);
    if (allocate_result == VK_SUCCESS) {
      --pool->unallocated_count;
    } else {
      // Failed to allocate for some reason, don't try again for this pool.
      pool->unallocated_count = 0;
    }
    if (!pool->unallocated_count) {
      texture_descriptor_pool_unallocated_first_ = pool->unallocated_next;
    }
    if (allocate_result == VK_SUCCESS) {
      return (pool->index << 6) | local_index;
    }
  }

  // Create a new pool and allocate the descriptor from it.
  VkDescriptorPoolSize descriptor_pool_size;
  descriptor_pool_size.type = VK_DESCRIPTOR_TYPE_COMBINED_IMAGE_SAMPLER;
  descriptor_pool_size.descriptorCount =
      TextureDescriptorPool::kDescriptorCount;
  VkDescriptorPoolCreateInfo descriptor_pool_create_info;
  descriptor_pool_create_info.sType =
      VK_STRUCTURE_TYPE_DESCRIPTOR_POOL_CREATE_INFO;
  descriptor_pool_create_info.pNext = nullptr;
  descriptor_pool_create_info.flags = 0;
  descriptor_pool_create_info.maxSets = TextureDescriptorPool::kDescriptorCount;
  descriptor_pool_create_info.poolSizeCount = 1;
  descriptor_pool_create_info.pPoolSizes = &descriptor_pool_size;
  VkDescriptorPool descriptor_pool;
  if (dfn.vkCreateDescriptorPool(device, &descriptor_pool_create_info, nullptr,
                                 &descriptor_pool) != VK_SUCCESS) {
    XELOGE(
        "Failed to create an immediate drawer Vulkan combined image sampler "
        "descriptor pool with {} descriptors",
        TextureDescriptorPool::kDescriptorCount);
    return UINT32_MAX;
  }
  allocate_info.descriptorPool = descriptor_pool;
  VkDescriptorSet descriptor_set;
  if (dfn.vkAllocateDescriptorSets(device, &allocate_info, &descriptor_set) !=
      VK_SUCCESS) {
    XELOGE(
        "Failed to allocate an immediate drawer Vulkan combined image sampler "
        "descriptor");
    dfn.vkDestroyDescriptorPool(device, descriptor_pool, nullptr);
    return UINT32_MAX;
  }
  TextureDescriptorPool* new_pool = new TextureDescriptorPool;
  new_pool->pool = descriptor_pool;
  new_pool->sets[0] = descriptor_set;
  uint32_t new_pool_index = uint32_t(texture_descriptor_pools_.size());
  new_pool->index = new_pool_index;
  new_pool->unallocated_count = TextureDescriptorPool::kDescriptorCount - 1;
  new_pool->recycled_bits = 0;
  new_pool->unallocated_next = texture_descriptor_pool_unallocated_first_;
  texture_descriptor_pool_unallocated_first_ = new_pool;
  new_pool->recycled_next = nullptr;
  texture_descriptor_pools_.push_back(new_pool);
  return new_pool_index << 6;
}

VkDescriptorSet VulkanImmediateDrawer::GetTextureDescriptor(
    uint32_t descriptor_index) const {
  uint32_t pool_index = descriptor_index >> 6;
  assert_true(pool_index < texture_descriptor_pools_.size());
  const TextureDescriptorPool* pool = texture_descriptor_pools_[pool_index];
  uint32_t allocation_index = descriptor_index & 63;
  assert_true(allocation_index < TextureDescriptorPool::kDescriptorCount -
                                     pool->unallocated_count);
  return pool->sets[allocation_index];
}

void VulkanImmediateDrawer::FreeTextureDescriptor(uint32_t descriptor_index) {
  uint32_t pool_index = descriptor_index >> 6;
  assert_true(pool_index < texture_descriptor_pools_.size());
  TextureDescriptorPool* pool = texture_descriptor_pools_[pool_index];
  uint32_t allocation_index = descriptor_index & 63;
  assert_true(allocation_index < TextureDescriptorPool::kDescriptorCount -
                                     pool->unallocated_count);
  assert_zero(pool->recycled_bits & (uint64_t(1) << allocation_index));
  if (!pool->recycled_bits) {
    // Add to the free list if not already in it.
    pool->recycled_next = texture_descriptor_pool_recycled_first_;
    texture_descriptor_pool_recycled_first_ = pool;
  }
  pool->recycled_bits |= uint64_t(1) << allocation_index;
}

bool VulkanImmediateDrawer::CreateTextureResource(
    uint32_t width, uint32_t height, ImmediateTextureFilter filter,
    bool is_repeated, const uint8_t* data,
    VulkanImmediateTexture::Resource& resource_out,
    size_t& pending_upload_index_out) {
  const VulkanProvider& provider = context_.GetVulkanProvider();
  const VulkanProvider::DeviceFunctions& dfn = provider.dfn();
  VkDevice device = provider.device();
  bool dedicated_allocation_supported =
      provider.device_extensions().khr_dedicated_allocation;

  // Create the image and the descriptor.

  VkImageCreateInfo image_create_info;
  image_create_info.sType = VK_STRUCTURE_TYPE_IMAGE_CREATE_INFO;
  image_create_info.pNext = nullptr;
  image_create_info.flags = 0;
  image_create_info.imageType = VK_IMAGE_TYPE_2D;
  image_create_info.format = VK_FORMAT_R8G8B8A8_UNORM;
  image_create_info.extent.width = width;
  image_create_info.extent.height = height;
  image_create_info.extent.depth = 1;
  image_create_info.mipLevels = 1;
  image_create_info.arrayLayers = 1;
  image_create_info.samples = VK_SAMPLE_COUNT_1_BIT;
  image_create_info.tiling = VK_IMAGE_TILING_OPTIMAL;
  image_create_info.usage =
      VK_IMAGE_USAGE_TRANSFER_DST_BIT | VK_IMAGE_USAGE_SAMPLED_BIT;
  image_create_info.sharingMode = VK_SHARING_MODE_EXCLUSIVE;
  image_create_info.queueFamilyIndexCount = 0;
  image_create_info.pQueueFamilyIndices = nullptr;
  image_create_info.initialLayout = VK_IMAGE_LAYOUT_UNDEFINED;
  VkImage image;
  if (dfn.vkCreateImage(device, &image_create_info, nullptr, &image) !=
      VK_SUCCESS) {
    XELOGE(
        "Failed to create a Vulkan image for a {}x{} immediate drawer texture",
        width, height);
    return false;
  }

  VkMemoryAllocateInfo image_memory_allocate_info;
  VkMemoryRequirements image_memory_requirements;
  dfn.vkGetImageMemoryRequirements(device, image, &image_memory_requirements);
  if (!xe::bit_scan_forward(image_memory_requirements.memoryTypeBits &
                                provider.memory_types_device_local(),
                            &image_memory_allocate_info.memoryTypeIndex)) {
    XELOGE(
        "Failed to get a device-local memory type for a {}x{} immediate "
        "drawer Vulkan image",
        width, height);
    dfn.vkDestroyImage(device, image, nullptr);
    return false;
  }
  image_memory_allocate_info.sType = VK_STRUCTURE_TYPE_MEMORY_ALLOCATE_INFO;
  VkMemoryDedicatedAllocateInfoKHR image_memory_dedicated_allocate_info;
  if (dedicated_allocation_supported) {
    image_memory_dedicated_allocate_info.sType =
        VK_STRUCTURE_TYPE_MEMORY_DEDICATED_ALLOCATE_INFO_KHR;
    image_memory_dedicated_allocate_info.pNext = nullptr;
    image_memory_dedicated_allocate_info.image = image;
    image_memory_dedicated_allocate_info.buffer = VK_NULL_HANDLE;
    image_memory_allocate_info.pNext = &image_memory_dedicated_allocate_info;
  } else {
    image_memory_allocate_info.pNext = nullptr;
  }
  image_memory_allocate_info.allocationSize = image_memory_requirements.size;
  VkDeviceMemory image_memory;
  if (dfn.vkAllocateMemory(device, &image_memory_allocate_info, nullptr,
                           &image_memory) != VK_SUCCESS) {
    XELOGE(
        "Failed to allocate memory for a {}x{} immediate drawer Vulkan "
        "image",
        width, height);
    dfn.vkDestroyImage(device, image, nullptr);
    return false;
  }
  if (dfn.vkBindImageMemory(device, image, image_memory, 0) != VK_SUCCESS) {
    XELOGE("Failed to bind memory to a {}x{} immediate drawer Vulkan image",
           width, height);
    dfn.vkDestroyImage(device, image, nullptr);
    dfn.vkFreeMemory(device, image_memory, nullptr);
    return false;
  }

  VkImageViewCreateInfo image_view_create_info;
  image_view_create_info.sType = VK_STRUCTURE_TYPE_IMAGE_VIEW_CREATE_INFO;
  image_view_create_info.pNext = nullptr;
  image_view_create_info.flags = 0;
  image_view_create_info.image = image;
  image_view_create_info.viewType = VK_IMAGE_VIEW_TYPE_2D;
  image_view_create_info.format = VK_FORMAT_R8G8B8A8_UNORM;
  // data == nullptr is a special case for (1, 1, 1, 1).
  VkComponentSwizzle swizzle =
      data ? VK_COMPONENT_SWIZZLE_IDENTITY : VK_COMPONENT_SWIZZLE_ONE;
  image_view_create_info.components.r = swizzle;
  image_view_create_info.components.g = swizzle;
  image_view_create_info.components.b = swizzle;
  image_view_create_info.components.a = swizzle;
  util::InitializeSubresourceRange(image_view_create_info.subresourceRange);
  VkImageView image_view;
  if (dfn.vkCreateImageView(device, &image_view_create_info, nullptr,
                            &image_view) != VK_SUCCESS) {
    XELOGE(
        "Failed to create an image view for a {}x{} immediate drawer Vulkan "
        "image",
        width, height);
    dfn.vkDestroyImage(device, image, nullptr);
    dfn.vkFreeMemory(device, image_memory, nullptr);
    return false;
  }

  uint32_t descriptor_index = AllocateTextureDescriptor();
  if (descriptor_index == UINT32_MAX) {
    XELOGE(
        "Failed to allocate a Vulkan descriptor for a {}x{} immediate drawer "
        "texture",
        width, height);
    dfn.vkDestroyImageView(device, image_view, nullptr);
    dfn.vkDestroyImage(device, image, nullptr);
    dfn.vkFreeMemory(device, image_memory, nullptr);
    return false;
  }
  VkDescriptorImageInfo descriptor_image_info;
  VulkanProvider::HostSampler host_sampler;
  if (filter == ImmediateTextureFilter::kLinear) {
    host_sampler = is_repeated ? VulkanProvider::HostSampler::kLinearRepeat
                               : VulkanProvider::HostSampler::kLinearClamp;
  } else {
    host_sampler = is_repeated ? VulkanProvider::HostSampler::kNearestRepeat
                               : VulkanProvider::HostSampler::kNearestClamp;
  }
  descriptor_image_info.sampler = provider.GetHostSampler(host_sampler);
  descriptor_image_info.imageView = image_view;
  descriptor_image_info.imageLayout = VK_IMAGE_LAYOUT_SHADER_READ_ONLY_OPTIMAL;
  VkWriteDescriptorSet descriptor_write;
  descriptor_write.sType = VK_STRUCTURE_TYPE_WRITE_DESCRIPTOR_SET;
  descriptor_write.pNext = nullptr;
  descriptor_write.dstSet = GetTextureDescriptor(descriptor_index);
  descriptor_write.dstBinding = 0;
  descriptor_write.dstArrayElement = 0;
  descriptor_write.descriptorCount = 1;
  descriptor_write.descriptorType = VK_DESCRIPTOR_TYPE_COMBINED_IMAGE_SAMPLER;
  descriptor_write.pImageInfo = &descriptor_image_info;
  descriptor_write.pBufferInfo = nullptr;
  descriptor_write.pTexelBufferView = nullptr;
  dfn.vkUpdateDescriptorSets(device, 1, &descriptor_write, 0, nullptr);

  // Create and fill the upload buffer.

  // data == nullptr is a special case for (1, 1, 1, 1), clearing rather than
  // uploading in this case.
  VkBuffer upload_buffer = VK_NULL_HANDLE;
  VkDeviceMemory upload_buffer_memory = VK_NULL_HANDLE;
  if (data) {
    size_t data_size = sizeof(uint32_t) * width * height;
    VkBufferCreateInfo upload_buffer_create_info;
    upload_buffer_create_info.sType = VK_STRUCTURE_TYPE_BUFFER_CREATE_INFO;
    upload_buffer_create_info.pNext = nullptr;
    upload_buffer_create_info.flags = 0;
    upload_buffer_create_info.size = VkDeviceSize(data_size);
    upload_buffer_create_info.usage = VK_BUFFER_USAGE_TRANSFER_SRC_BIT;
    upload_buffer_create_info.sharingMode = VK_SHARING_MODE_EXCLUSIVE;
    upload_buffer_create_info.queueFamilyIndexCount = 0;
    upload_buffer_create_info.pQueueFamilyIndices = nullptr;
    if (dfn.vkCreateBuffer(device, &upload_buffer_create_info, nullptr,
                           &upload_buffer) != VK_SUCCESS) {
      XELOGE(
          "Failed to create a Vulkan upload buffer for a {}x{} immediate "
          "drawer texture",
          width, height);
      FreeTextureDescriptor(descriptor_index);
      dfn.vkDestroyImageView(device, image_view, nullptr);
      dfn.vkDestroyImage(device, image, nullptr);
      dfn.vkFreeMemory(device, image_memory, nullptr);
      return false;
    }

    VkMemoryAllocateInfo upload_buffer_memory_allocate_info;
    VkMemoryRequirements upload_buffer_memory_requirements;
    dfn.vkGetBufferMemoryRequirements(device, upload_buffer,
                                      &upload_buffer_memory_requirements);
    upload_buffer_memory_allocate_info.memoryTypeIndex =
        util::ChooseHostMemoryType(
            provider, upload_buffer_memory_requirements.memoryTypeBits, false);
    if (upload_buffer_memory_allocate_info.memoryTypeIndex == UINT32_MAX) {
      XELOGE(
          "Failed to get a host-visible memory type for a Vulkan upload buffer "
          "for a {}x{} immediate drawer texture",
          width, height);
      dfn.vkDestroyBuffer(device, upload_buffer, nullptr);
      FreeTextureDescriptor(descriptor_index);
      dfn.vkDestroyImageView(device, image_view, nullptr);
      dfn.vkDestroyImage(device, image, nullptr);
      dfn.vkFreeMemory(device, image_memory, nullptr);
      return false;
    }
    upload_buffer_memory_allocate_info.sType =
        VK_STRUCTURE_TYPE_MEMORY_ALLOCATE_INFO;
    VkMemoryDedicatedAllocateInfoKHR
        upload_buffer_memory_dedicated_allocate_info;
    if (dedicated_allocation_supported) {
      upload_buffer_memory_dedicated_allocate_info.sType =
          VK_STRUCTURE_TYPE_MEMORY_DEDICATED_ALLOCATE_INFO_KHR;
      upload_buffer_memory_dedicated_allocate_info.pNext = nullptr;
      upload_buffer_memory_dedicated_allocate_info.image = VK_NULL_HANDLE;
      upload_buffer_memory_dedicated_allocate_info.buffer = upload_buffer;
      upload_buffer_memory_allocate_info.pNext =
          &upload_buffer_memory_dedicated_allocate_info;
    } else {
      upload_buffer_memory_allocate_info.pNext = nullptr;
    }
    upload_buffer_memory_allocate_info.allocationSize =
        util::GetMappableMemorySize(provider,
                                    upload_buffer_memory_requirements.size);
    if (dfn.vkAllocateMemory(device, &upload_buffer_memory_allocate_info,
                             nullptr, &upload_buffer_memory) != VK_SUCCESS) {
      XELOGE(
          "Failed to allocate memory for a Vulkan upload buffer for a {}x{} "
          "immediate drawer texture",
          width, height);
      dfn.vkDestroyBuffer(device, upload_buffer, nullptr);
      FreeTextureDescriptor(descriptor_index);
      dfn.vkDestroyImageView(device, image_view, nullptr);
      dfn.vkDestroyImage(device, image, nullptr);
      dfn.vkFreeMemory(device, image_memory, nullptr);
      return false;
    }
    if (dfn.vkBindBufferMemory(device, upload_buffer, upload_buffer_memory,
                               0) != VK_SUCCESS) {
      XELOGE(
          "Failed to bind memory to a Vulkan upload buffer for a {}x{} "
          "immediate drawer texture",
          width, height);
      dfn.vkDestroyBuffer(device, upload_buffer, nullptr);
      dfn.vkFreeMemory(device, upload_buffer_memory, nullptr);
      FreeTextureDescriptor(descriptor_index);
      dfn.vkDestroyImageView(device, image_view, nullptr);
      dfn.vkDestroyImage(device, image, nullptr);
      dfn.vkFreeMemory(device, image_memory, nullptr);
      return false;
    }

    void* upload_buffer_mapping;
    if (dfn.vkMapMemory(device, upload_buffer_memory, 0, VK_WHOLE_SIZE, 0,
                        &upload_buffer_mapping) != VK_SUCCESS) {
      XELOGE(
          "Failed to map Vulkan upload buffer memory for a {}x{} immediate "
          "drawer texture",
          width, height);
      dfn.vkDestroyBuffer(device, upload_buffer, nullptr);
      dfn.vkFreeMemory(device, upload_buffer_memory, nullptr);
      FreeTextureDescriptor(descriptor_index);
      dfn.vkDestroyImageView(device, image_view, nullptr);
      dfn.vkDestroyImage(device, image, nullptr);
      dfn.vkFreeMemory(device, image_memory, nullptr);
      return false;
    }
    std::memcpy(upload_buffer_mapping, data, data_size);
    util::FlushMappedMemoryRange(
        provider, upload_buffer_memory,
        upload_buffer_memory_allocate_info.memoryTypeIndex);
    dfn.vkUnmapMemory(device, upload_buffer_memory);
  }

  resource_out.image = image;
  resource_out.memory = image_memory;
  resource_out.image_view = image_view;
  resource_out.descriptor_index = descriptor_index;

  pending_upload_index_out = texture_uploads_pending_.size();
  PendingTextureUpload& pending_upload =
      texture_uploads_pending_.emplace_back();
  // The caller will set the ImmedateTexture pointer if needed.
  pending_upload.texture = nullptr;
  pending_upload.buffer = upload_buffer;
  pending_upload.buffer_memory = upload_buffer_memory;
  pending_upload.image = image;
  pending_upload.width = width;
  pending_upload.height = height;

  return true;
}

void VulkanImmediateDrawer::DestroyTextureResource(
    VulkanImmediateTexture::Resource& resource) {
  FreeTextureDescriptor(resource.descriptor_index);
  const VulkanProvider& provider = context_.GetVulkanProvider();
  const VulkanProvider::DeviceFunctions& dfn = provider.dfn();
  VkDevice device = provider.device();
  dfn.vkDestroyImageView(device, resource.image_view, nullptr);
  dfn.vkDestroyImage(device, resource.image, nullptr);
  dfn.vkFreeMemory(device, resource.memory, nullptr);
}

void VulkanImmediateDrawer::OnImmediateTextureDestroyed(
    VulkanImmediateTexture& texture) {
  // Remove from the pending uploads.
  size_t pending_upload_index = texture.pending_upload_index_;
  if (pending_upload_index != SIZE_MAX) {
    if (pending_upload_index + 1 < texture_uploads_pending_.size()) {
      PendingTextureUpload& pending_upload =
          texture_uploads_pending_[pending_upload_index];
      pending_upload = texture_uploads_pending_.back();
      if (pending_upload.texture) {
        pending_upload.texture->pending_upload_index_ = pending_upload_index;
      }
    }
    texture_uploads_pending_.pop_back();
  }

  // Remove from the texture list.
  VulkanImmediateTexture*& texture_at_index =
      textures_[texture.immediate_drawer_index_];
  texture_at_index = textures_.back();
  texture_at_index->immediate_drawer_index_ = texture.immediate_drawer_index_;
  textures_.pop_back();

  // Destroy immediately or queue for destruction if in use.
  if (texture.last_usage_submission_ > context_.swap_submission_completed()) {
    textures_deleted_.emplace_back(
        std::make_pair(texture.resource_, texture.last_usage_submission_));
  } else {
    DestroyTextureResource(texture.resource_);
  }
}

}  // namespace vulkan
}  // namespace ui
}  // namespace xe<|MERGE_RESOLUTION|>--- conflicted
+++ resolved
@@ -34,191 +34,8 @@
   }
 }
 
-<<<<<<< HEAD
 VulkanImmediateDrawer::VulkanImmediateDrawer(VulkanContext& graphics_context)
     : ImmediateDrawer(&graphics_context), context_(graphics_context) {}
-=======
-  VkBuffer vertex_buffer() const { return vertex_buffer_; }
-  VkBuffer index_buffer() const { return index_buffer_; }
-
-  // Allocates space for data and copies it into the buffer.
-  // Returns the offset in the buffer of the data or VK_WHOLE_SIZE if the buffer
-  // is full.
-  VkDeviceSize Emplace(const void* source_data, size_t source_length) {
-    // TODO(benvanik): query actual alignment.
-    source_length = xe::round_up(source_length, 256);
-
-    // Run down old fences to free up space.
-
-    // Check to see if we have space.
-    // return VK_WHOLE_SIZE;
-
-    // Compute new range and mark as in use.
-    if (current_offset_ + source_length > buffer_capacity_) {
-      // Wraps around.
-      current_offset_ = 0;
-    }
-    VkDeviceSize offset = current_offset_;
-    current_offset_ += source_length;
-
-    // Copy data.
-    auto dest_ptr = reinterpret_cast<uint8_t*>(buffer_data_) + offset;
-    std::memcpy(dest_ptr, source_data, source_length);
-
-    // Insert fence.
-    // TODO(benvanik): coarse-grained fences, these may be too fine.
-
-    // Flush memory.
-    // TODO(benvanik): do only in large batches? can barrier it.
-    VkMappedMemoryRange dirty_range;
-    dirty_range.sType = VK_STRUCTURE_TYPE_MAPPED_MEMORY_RANGE;
-    dirty_range.pNext = nullptr;
-    dirty_range.memory = buffer_memory_;
-    dirty_range.offset = offset;
-    dirty_range.size = source_length;
-    vkFlushMappedMemoryRanges(device_, 1, &dirty_range);
-    return offset;
-  }
-
- private:
-  VkDevice device_ = nullptr;
-
-  VkBuffer index_buffer_ = nullptr;
-  VkBuffer vertex_buffer_ = nullptr;
-  VkDeviceMemory buffer_memory_ = nullptr;
-  void* buffer_data_ = nullptr;
-  size_t buffer_capacity_ = 0;
-  size_t current_offset_ = 0;
-};
-
-class VulkanImmediateTexture : public ImmediateTexture {
- public:
-  VulkanImmediateTexture(VulkanDevice* device, VkDescriptorPool descriptor_pool,
-                         VkSampler sampler, uint32_t width, uint32_t height)
-      : ImmediateTexture(width, height),
-        device_(device),
-        descriptor_pool_(descriptor_pool),
-        sampler_(sampler) {}
-
-  ~VulkanImmediateTexture() override { Shutdown(); }
-
-  VkResult Initialize(VkDescriptorSetLayout descriptor_set_layout,
-                      VkImageView image_view) {
-    image_view_ = image_view;
-    VkResult status;
-
-    // Create descriptor set used just for this texture.
-    // It never changes, so we can reuse it and not worry with updates.
-    VkDescriptorSetAllocateInfo set_alloc_info;
-    set_alloc_info.sType = VK_STRUCTURE_TYPE_DESCRIPTOR_SET_ALLOCATE_INFO;
-    set_alloc_info.pNext = nullptr;
-    set_alloc_info.descriptorPool = descriptor_pool_;
-    set_alloc_info.descriptorSetCount = 1;
-    set_alloc_info.pSetLayouts = &descriptor_set_layout;
-    status =
-        vkAllocateDescriptorSets(*device_, &set_alloc_info, &descriptor_set_);
-    CheckResult(status, "vkAllocateDescriptorSets");
-    if (status != VK_SUCCESS) {
-      return status;
-    }
-
-    // Initialize descriptor with our texture.
-    VkDescriptorImageInfo texture_info;
-    texture_info.sampler = sampler_;
-    texture_info.imageView = image_view_;
-    texture_info.imageLayout = VK_IMAGE_LAYOUT_GENERAL;
-    VkWriteDescriptorSet descriptor_write;
-    descriptor_write.sType = VK_STRUCTURE_TYPE_WRITE_DESCRIPTOR_SET;
-    descriptor_write.pNext = nullptr;
-    descriptor_write.dstSet = descriptor_set_;
-    descriptor_write.dstBinding = 0;
-    descriptor_write.dstArrayElement = 0;
-    descriptor_write.descriptorCount = 1;
-    descriptor_write.descriptorType = VK_DESCRIPTOR_TYPE_COMBINED_IMAGE_SAMPLER;
-    descriptor_write.pImageInfo = &texture_info;
-    vkUpdateDescriptorSets(*device_, 1, &descriptor_write, 0, nullptr);
-
-    return VK_SUCCESS;
-  }
-
-  VkResult Initialize(VkDescriptorSetLayout descriptor_set_layout) {
-    VkResult status;
-
-    // Create image object.
-    VkImageCreateInfo image_info;
-    image_info.sType = VK_STRUCTURE_TYPE_IMAGE_CREATE_INFO;
-    image_info.pNext = nullptr;
-    image_info.flags = 0;
-    image_info.imageType = VK_IMAGE_TYPE_2D;
-    image_info.format = VK_FORMAT_R8G8B8A8_UNORM;
-    image_info.extent = {width, height, 1};
-    image_info.mipLevels = 1;
-    image_info.arrayLayers = 1;
-    image_info.samples = VK_SAMPLE_COUNT_1_BIT;
-    image_info.tiling = VK_IMAGE_TILING_LINEAR;
-    image_info.usage = VK_IMAGE_USAGE_SAMPLED_BIT;
-    image_info.sharingMode = VK_SHARING_MODE_EXCLUSIVE;
-    image_info.queueFamilyIndexCount = 0;
-    image_info.pQueueFamilyIndices = nullptr;
-    image_info.initialLayout = VK_IMAGE_LAYOUT_PREINITIALIZED;
-    status = vkCreateImage(*device_, &image_info, nullptr, &image_);
-    CheckResult(status, "vkCreateImage");
-    if (status != VK_SUCCESS) {
-      return status;
-    }
-
-    // Allocate memory for the image.
-    VkMemoryRequirements memory_requirements;
-    vkGetImageMemoryRequirements(*device_, image_, &memory_requirements);
-    device_memory_ = device_->AllocateMemory(
-        memory_requirements, VK_MEMORY_PROPERTY_HOST_VISIBLE_BIT);
-    if (!device_memory_) {
-      return VK_ERROR_INITIALIZATION_FAILED;
-    }
-
-    // Bind memory and the image together.
-    status = vkBindImageMemory(*device_, image_, device_memory_, 0);
-    CheckResult(status, "vkBindImageMemory");
-    if (status != VK_SUCCESS) {
-      return status;
-    }
-
-    // Create image view used by the shader.
-    VkImageViewCreateInfo view_info;
-    view_info.sType = VK_STRUCTURE_TYPE_IMAGE_VIEW_CREATE_INFO;
-    view_info.pNext = nullptr;
-    view_info.flags = 0;
-    view_info.image = image_;
-    view_info.viewType = VK_IMAGE_VIEW_TYPE_2D;
-    view_info.format = VK_FORMAT_R8G8B8A8_UNORM;
-    view_info.components = {
-        VK_COMPONENT_SWIZZLE_R,
-        VK_COMPONENT_SWIZZLE_G,
-        VK_COMPONENT_SWIZZLE_B,
-        VK_COMPONENT_SWIZZLE_A,
-    };
-    view_info.subresourceRange = {VK_IMAGE_ASPECT_COLOR_BIT, 0, 1, 0, 1};
-    status = vkCreateImageView(*device_, &view_info, nullptr, &image_view_);
-    CheckResult(status, "vkCreateImageView");
-    if (status != VK_SUCCESS) {
-      return status;
-    }
-
-    // Create descriptor set used just for this texture.
-    // It never changes, so we can reuse it and not worry with updates.
-    VkDescriptorSetAllocateInfo set_alloc_info;
-    set_alloc_info.sType = VK_STRUCTURE_TYPE_DESCRIPTOR_SET_ALLOCATE_INFO;
-    set_alloc_info.pNext = nullptr;
-    set_alloc_info.descriptorPool = descriptor_pool_;
-    set_alloc_info.descriptorSetCount = 1;
-    set_alloc_info.pSetLayouts = &descriptor_set_layout;
-    status =
-        vkAllocateDescriptorSets(*device_, &set_alloc_info, &descriptor_set_);
-    CheckResult(status, "vkAllocateDescriptorSets");
-    if (status != VK_SUCCESS) {
-      return status;
-    }
->>>>>>> c2e8c555
 
 VulkanImmediateDrawer::~VulkanImmediateDrawer() { Shutdown(); }
 
@@ -547,7 +364,7 @@
   // Bind the texture.
   uint32_t texture_descriptor_index;
   VulkanImmediateTexture* texture =
-      reinterpret_cast<VulkanImmediateTexture*>(draw.texture_handle);
+      static_cast<VulkanImmediateTexture*>(draw.texture);
   if (texture && texture->immediate_drawer_ == this) {
     texture_descriptor_index = texture->resource_.descriptor_index;
     texture->last_usage_submission_ = context_.swap_submission_current();
@@ -582,7 +399,6 @@
     return;
   }
 
-<<<<<<< HEAD
   // Copy textures.
   if (!texture_uploads_pending_.empty()) {
     VkCommandBuffer setup_command_buffer =
@@ -684,13 +500,6 @@
           uint32_t(image_memory_barriers.size()), image_memory_barriers.data());
 
       texture_uploads_pending_.clear();
-=======
-  // Setup texture binding.
-  auto texture = static_cast<VulkanImmediateTexture*>(draw.texture);
-  if (texture) {
-    if (texture->layout() != VK_IMAGE_LAYOUT_GENERAL) {
-      texture->TransitionLayout(current_cmd_buffer_, VK_IMAGE_LAYOUT_GENERAL);
->>>>>>> c2e8c555
     }
   }
 
