--- conflicted
+++ resolved
@@ -55,32 +55,12 @@
           e->items_per_enumerate());
     }
 
-<<<<<<< HEAD
-    std::memset(buffer, 0, 0x1C);
-
-    if (e->current_item() >= e->item_count()) {
-      result = X_ERROR_NO_MORE_FILES;
-    } else if (actual_buffer_length < e->item_size()) {
-      result = X_ERROR_INSUFFICIENT_BUFFER;
-    } else {
-      auto item_buffer = static_cast<uint8_t*>(buffer);
-      auto max_items = actual_buffer_length / e->item_size();
-      while (max_items--) {
-        if (!e->WriteItem(item_buffer)) {
-          break;
-        }
-        item_buffer += e->item_size();
-        item_count++;
-      }
-      result = X_ERROR_SUCCESS;
-=======
     result = X_ERROR_INSUFFICIENT_BUFFER;
     if (actual_buffer_size >= needed_buffer_size) {
-      buffer_ptr.Zero(actual_buffer_size);
+      buffer_ptr.Zero(0x1C);
       result =
           e->WriteItems(buffer_ptr.guest_address(), buffer_ptr.as<uint8_t*>(),
                         actual_buffer_size, &item_count);
->>>>>>> 21c28a07
     }
   }
 
