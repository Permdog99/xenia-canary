/**
 ******************************************************************************
 * Xenia : Xbox 360 Emulator Research Project                                 *
 ******************************************************************************
 * Copyright 2013 Ben Vanik. All rights reserved.                             *
 * Released under the BSD license - see LICENSE in the root for more details. *
 ******************************************************************************
 */

#include "xenia/base/logging.h"
#include "xenia/cpu/processor.h"
#include "xenia/kernel/kernel_state.h"
#include "xenia/kernel/user_module.h"
#include "xenia/kernel/util/shim_utils.h"
#include "xenia/kernel/xboxkrnl/xboxkrnl_private.h"
#include "xenia/xbox.h"

DEFINE_bool(xconfig_initial_setup, false,
            "Enable the dashboard initial setup/OOBE");

namespace xe {
namespace kernel {
namespace xboxkrnl {

X_STATUS xeExGetXConfigSetting(uint16_t category, uint16_t setting,
                               void* buffer, uint16_t buffer_size,
                               uint16_t* required_size) {
  uint16_t setting_size = 0;
  alignas(uint32_t) uint8_t value[4];

  // TODO(benvanik): have real structs here that just get copied from.
  // https://free60project.github.io/wiki/XConfig.html
  // https://github.com/oukiar/freestyledash/blob/master/Freestyle/Tools/Generic/ExConfig.h
  switch (category) {
    case 0x0002:
      // XCONFIG_SECURED_CATEGORY
      switch (setting) {
        case 0x0001:                // XCONFIG_SECURED_MAC_ADDRESS (6 bytes)
          return X_STATUS_SUCCESS;  // Just return, easier than setting up code
                                    // for different size configs
        case 0x0002:                // XCONFIG_SECURED_AV_REGION
          setting_size = 4;
          xe::store_and_swap<uint32_t>(value, 0x00001000);  // USA/Canada
          break;
        default:
          assert_unhandled_case(setting);
          return X_STATUS_INVALID_PARAMETER_2;
      }
      break;
    case 0x0003:
      // XCONFIG_USER_CATEGORY
      switch (setting) {
        case 0x0001:  // XCONFIG_USER_TIME_ZONE_BIAS
        case 0x0002:  // XCONFIG_USER_TIME_ZONE_STD_NAME
        case 0x0003:  // XCONFIG_USER_TIME_ZONE_DLT_NAME
        case 0x0004:  // XCONFIG_USER_TIME_ZONE_STD_DATE
        case 0x0005:  // XCONFIG_USER_TIME_ZONE_DLT_DATE
        case 0x0006:  // XCONFIG_USER_TIME_ZONE_STD_BIAS
        case 0x0007:  // XCONFIG_USER_TIME_ZONE_DLT_BIAS
          setting_size = 4;
          // TODO(benvanik): get this value.
          xe::store_and_swap<uint32_t>(value, 0);
          break;
        case 0x0009:  // XCONFIG_USER_LANGUAGE
          setting_size = 4;
          xe::store_and_swap<uint32_t>(value, 0x00000001);  // English
          break;
        case 0x000A:  // XCONFIG_USER_VIDEO_FLAGS
          setting_size = 4;
          xe::store_and_swap<uint32_t>(value, 0x00040000);
          break;
        case 0x000C:  // XCONFIG_USER_RETAIL_FLAGS
          setting_size = 4;
          // TODO(benvanik): get this value.
<<<<<<< HEAD

          // 0x40 = dashboard initial setup complete
          value = FLAGS_xconfig_initial_setup ? 0 : 0x40;
=======
          xe::store_and_swap<uint32_t>(value, 0);
>>>>>>> 2048239f
          break;
        case 0x000E:  // XCONFIG_USER_COUNTRY
          // Halo: Reach sub_82804888 - min 0x5, max 0x6E.
          setting_size = 1;
          // TODO(benvanik): get this value.
          value[0] = 5;
          break;
        case 0x000F:  // XCONFIG_USER_PC_FLAGS (parental control?)
          setting_size = 1;
          value = 0;
          break;
        case 0x0010:  // XCONFIG_USER_SMB_CONFIG (0x100 byte string)
                      // Just set the start of the buffer to 0 so that callers
                      // don't error from an un-inited buffer
          setting_size = 4;
          value = 0;
          break;
        default:
          assert_unhandled_case(setting);
          return X_STATUS_INVALID_PARAMETER_2;
      }
      break;
    default:
      assert_unhandled_case(category);
      return X_STATUS_INVALID_PARAMETER_1;
  }

  if (buffer) {
    if (buffer_size < setting_size) {
      return X_STATUS_BUFFER_TOO_SMALL;
    }
    std::memcpy(buffer, value, setting_size);
  } else {
    if (buffer_size) {
      return X_STATUS_INVALID_PARAMETER_3;
    }
  }
  if (required_size) {
    *required_size = setting_size;
  }

  return X_STATUS_SUCCESS;
}

dword_result_t ExGetXConfigSetting(word_t category, word_t setting,
                                   lpdword_t buffer_ptr, word_t buffer_size,
                                   lpword_t required_size_ptr) {
  uint16_t required_size = 0;
  X_STATUS result = xeExGetXConfigSetting(category, setting, buffer_ptr,
                                          buffer_size, &required_size);

  if (required_size_ptr) {
    *required_size_ptr = required_size;
  }

  return result;
}
DECLARE_XBOXKRNL_EXPORT1(ExGetXConfigSetting, kModules, kImplemented);

dword_result_t XexCheckExecutablePrivilege(dword_t privilege) {
  // BOOL
  // DWORD Privilege

  // Privilege is bit position in xe_xex2_system_flags enum - so:
  // Privilege=6 -> 0x00000040 -> XEX_SYSTEM_INSECURE_SOCKETS
  uint32_t mask = 1 << privilege;

  auto module = kernel_state()->GetExecutableModule();
  if (!module) {
    return 0;
  }

  uint32_t flags = 0;
  module->GetOptHeader<uint32_t>(XEX_HEADER_SYSTEM_FLAGS, &flags);

  return (flags & mask) > 0;
}
DECLARE_XBOXKRNL_EXPORT1(XexCheckExecutablePrivilege, kModules, kImplemented);

dword_result_t XexGetModuleHandle(lpstring_t module_name,
                                  lpdword_t hmodule_ptr) {
  object_ref<XModule> module;

  if (!module_name) {
    module = kernel_state()->GetExecutableModule();
  } else {
    module = kernel_state()->GetModule(module_name);
  }

  if (!module) {
    *hmodule_ptr = 0;
    return X_ERROR_NOT_FOUND;
  }

  // NOTE: we don't retain the handle for return.
  *hmodule_ptr = module->hmodule_ptr();

  return X_ERROR_SUCCESS;
}
DECLARE_XBOXKRNL_EXPORT1(XexGetModuleHandle, kModules, kImplemented);

dword_result_t XexGetModuleSection(lpvoid_t hmodule, lpstring_t name,
                                   lpdword_t data_ptr, lpdword_t size_ptr) {
  X_STATUS result = X_STATUS_SUCCESS;

  auto module = XModule::GetFromHModule(kernel_state(), hmodule);
  if (module) {
    uint32_t section_data = 0;
    uint32_t section_size = 0;
    result = module->GetSection(name, &section_data, &section_size);
    if (XSUCCEEDED(result)) {
      *data_ptr = section_data;
      *size_ptr = section_size;
    }
  } else {
    result = X_STATUS_INVALID_HANDLE;
  }

  return result;
}
DECLARE_XBOXKRNL_EXPORT1(XexGetModuleSection, kModules, kImplemented);

dword_result_t XexLoadImage(lpstring_t module_name, dword_t module_flags,
                            dword_t min_version, lpdword_t hmodule_ptr) {
  X_STATUS result = X_STATUS_NO_SUCH_FILE;

  uint32_t hmodule = 0;
  auto module = kernel_state()->GetModule(module_name);
  if (module) {
    // Existing module found.
    hmodule = module->hmodule_ptr();
    result = X_STATUS_SUCCESS;
  } else {
    // Not found; attempt to load as a user module.
    auto user_module = kernel_state()->LoadUserModule(module_name);
    if (user_module) {
      user_module->Retain();
      hmodule = user_module->hmodule_ptr();
      result = X_STATUS_SUCCESS;
    }
  }

  // Increment the module's load count.
  if (hmodule) {
    auto ldr_data =
        kernel_memory()->TranslateVirtual<X_LDR_DATA_TABLE_ENTRY*>(hmodule);
    ldr_data->load_count++;
  }

  *hmodule_ptr = hmodule;

  return result;
}
DECLARE_XBOXKRNL_EXPORT1(XexLoadImage, kModules, kImplemented);

dword_result_t XexUnloadImage(lpvoid_t hmodule) {
  auto module = XModule::GetFromHModule(kernel_state(), hmodule);
  if (!module) {
    return X_STATUS_INVALID_HANDLE;
  }

  // Can't unload kernel modules from user code.
  if (module->module_type() != XModule::ModuleType::kKernelModule) {
    auto ldr_data = hmodule.as<X_LDR_DATA_TABLE_ENTRY*>();
    if (--ldr_data->load_count == 0) {
      // No more references, free it.
      module->Release();
      kernel_state()->object_table()->RemoveHandle(module->handle());
    }
  }

  return X_STATUS_SUCCESS;
}
DECLARE_XBOXKRNL_EXPORT1(XexUnloadImage, kModules, kImplemented);

dword_result_t XexGetProcedureAddress(lpvoid_t hmodule, dword_t ordinal,
                                      lpdword_t out_function_ptr) {
  // May be entry point?
  assert_not_zero(ordinal);

  bool is_string_name = (ordinal & 0xFFFF0000) != 0;
  auto string_name = reinterpret_cast<const char*>(
      kernel_memory()->virtual_membase() + ordinal);

  X_STATUS result = X_STATUS_INVALID_HANDLE;

  object_ref<XModule> module;
  if (!hmodule) {
    module = kernel_state()->GetExecutableModule();
  } else {
    module = XModule::GetFromHModule(kernel_state(), hmodule);
  }
  if (module) {
    uint32_t ptr;
    if (is_string_name) {
      ptr = module->GetProcAddressByName(string_name);
    } else {
      ptr = module->GetProcAddressByOrdinal(ordinal);
    }
    if (ptr) {
      *out_function_ptr = ptr;
      result = X_STATUS_SUCCESS;
    } else {
      XELOGW("ERROR: XexGetProcedureAddress ordinal not found!");
      *out_function_ptr = 0;
      result = X_STATUS_DRIVER_ENTRYPOINT_NOT_FOUND;
    }
  }

  return result;
}
DECLARE_XBOXKRNL_EXPORT1(XexGetProcedureAddress, kModules, kImplemented);

void ExRegisterTitleTerminateNotification(
    pointer_t<X_EX_TITLE_TERMINATE_REGISTRATION> reg, dword_t create) {
  if (create) {
    // Adding.
    kernel_state()->RegisterTitleTerminateNotification(
        reg->notification_routine, reg->priority);
  } else {
    // Removing.
    kernel_state()->RemoveTitleTerminateNotification(reg->notification_routine);
  }
}
DECLARE_XBOXKRNL_EXPORT1(ExRegisterTitleTerminateNotification, kModules,
                         kImplemented);

void RegisterModuleExports(xe::cpu::ExportResolver* export_resolver,
                           KernelState* kernel_state) {}

}  // namespace xboxkrnl
}  // namespace kernel
}  // namespace xe<|MERGE_RESOLUTION|>--- conflicted
+++ resolved
@@ -16,7 +16,7 @@
 #include "xenia/xbox.h"
 
 DEFINE_bool(xconfig_initial_setup, false,
-            "Enable the dashboard initial setup/OOBE");
+            "Enable the dashboard initial setup/OOBE", "Kernel");
 
 namespace xe {
 namespace kernel {
@@ -72,13 +72,10 @@
         case 0x000C:  // XCONFIG_USER_RETAIL_FLAGS
           setting_size = 4;
           // TODO(benvanik): get this value.
-<<<<<<< HEAD
-
+          
           // 0x40 = dashboard initial setup complete
-          value = FLAGS_xconfig_initial_setup ? 0 : 0x40;
-=======
-          xe::store_and_swap<uint32_t>(value, 0);
->>>>>>> 2048239f
+          xe::store_and_swap<uint32_t>(value,
+                                       cvars::xconfig_initial_setup ? 0 : 0x40);
           break;
         case 0x000E:  // XCONFIG_USER_COUNTRY
           // Halo: Reach sub_82804888 - min 0x5, max 0x6E.
@@ -88,13 +85,13 @@
           break;
         case 0x000F:  // XCONFIG_USER_PC_FLAGS (parental control?)
           setting_size = 1;
-          value = 0;
+          value[0] = 0;
           break;
         case 0x0010:  // XCONFIG_USER_SMB_CONFIG (0x100 byte string)
                       // Just set the start of the buffer to 0 so that callers
                       // don't error from an un-inited buffer
           setting_size = 4;
-          value = 0;
+          xe::store_and_swap<uint32_t>(value, 0);
           break;
         default:
           assert_unhandled_case(setting);
