/**
 ******************************************************************************
 * Xenia : Xbox 360 Emulator Research Project                                 *
 ******************************************************************************
 * Copyright 2020 Ben Vanik. All rights reserved.                             *
 * Released under the BSD license - see LICENSE in the root for more details. *
 ******************************************************************************
 */

#ifndef XENIA_GPU_D3D12_D3D12_COMMAND_PROCESSOR_H_
#define XENIA_GPU_D3D12_D3D12_COMMAND_PROCESSOR_H_

#include <atomic>
#include <deque>
#include <memory>
#include <string>
#include <unordered_map>
#include <utility>

#include "xenia/base/cvar.h"
#include "xenia/base/assert.h"
#include "xenia/gpu/command_processor.h"
#include "xenia/gpu/d3d12/d3d12_graphics_system.h"
#include "xenia/gpu/d3d12/d3d12_shared_memory.h"
#include "xenia/gpu/d3d12/deferred_command_list.h"
#include "xenia/gpu/d3d12/pipeline_cache.h"
#include "xenia/gpu/d3d12/primitive_converter.h"
#include "xenia/gpu/d3d12/render_target_cache.h"
#include "xenia/gpu/d3d12/texture_cache.h"
#include "xenia/gpu/dxbc_shader_translator.h"
#include "xenia/gpu/xenos.h"
#include "xenia/kernel/kernel_state.h"
#include "xenia/ui/d3d12/d3d12_context.h"
#include "xenia/ui/d3d12/d3d12_descriptor_heap_pool.h"
#include "xenia/ui/d3d12/d3d12_upload_buffer_pool.h"
#include "xenia/ui/d3d12/d3d12_util.h"

DECLARE_int32(internal_tile_height);
DECLARE_int32(internal_tile_width);

namespace xe {
namespace gpu {
namespace d3d12 {

class D3D12CommandProcessor : public CommandProcessor {
 public:
  explicit D3D12CommandProcessor(D3D12GraphicsSystem* graphics_system,
                                 kernel::KernelState* kernel_state);
  ~D3D12CommandProcessor();

  void ClearCaches() override;

  void InitializeShaderStorage(const std::filesystem::path& storage_root,
                               uint32_t title_id, bool blocking) override;

  void RequestFrameTrace(const std::filesystem::path& root_path) override;

  void TracePlaybackWroteMemory(uint32_t base_ptr, uint32_t length) override;

  void RestoreEdramSnapshot(const void* snapshot) override;

  ui::d3d12::D3D12Context& GetD3D12Context() const {
    return static_cast<ui::d3d12::D3D12Context&>(*context_);
  }

  // Returns the deferred drawing command list for the currently open
  // submission.
  DeferredCommandList& GetDeferredCommandList() {
    assert_true(submission_open_);
    return deferred_command_list_;
  }

  uint64_t GetCurrentSubmission() const { return submission_current_; }
  uint64_t GetCompletedSubmission() const { return submission_completed_; }

  // Must be called when a subsystem does something like UpdateTileMappings so
  // it can be awaited in CheckSubmissionFence(submission_current_) if it was
  // done after the latest ExecuteCommandLists + Signal.
  void NotifyQueueOperationsDoneDirectly() {
    queue_operations_done_since_submission_signal_ = true;
  }

  uint64_t GetCurrentFrame() const { return frame_current_; }
  uint64_t GetCompletedFrame() const { return frame_completed_; }

  // Gets the current color write mask, taking the pixel shader's write mask
  // into account. If a shader doesn't write to a render target, it shouldn't be
  // written to and it shouldn't be even bound - otherwise, in Halo 3, one
  // render target is being destroyed by a shader not writing anything, and in
  // Banjo-Tooie, the result of clearing the top tile is being ignored because
  // there are 4 render targets bound with the same EDRAM base (clearly not
  // correct usage), but the shader only clears 1, and then EDRAM buffer stores
  // conflict with each other.
  uint32_t GetCurrentColorMask(const D3D12Shader* pixel_shader) const;

  void PushTransitionBarrier(
      ID3D12Resource* resource, D3D12_RESOURCE_STATES old_state,
      D3D12_RESOURCE_STATES new_state,
      UINT subresource = D3D12_RESOURCE_BARRIER_ALL_SUBRESOURCES);
  void PushAliasingBarrier(ID3D12Resource* old_resource,
                           ID3D12Resource* new_resource);
  void PushUAVBarrier(ID3D12Resource* resource);
  void SubmitBarriers();

  // Finds or creates root signature for a pipeline.
  ID3D12RootSignature* GetRootSignature(const D3D12Shader* vertex_shader,
                                        const D3D12Shader* pixel_shader);

  ui::d3d12::D3D12UploadBufferPool& GetConstantBufferPool() const {
    return *constant_buffer_pool_;
  }

  D3D12_CPU_DESCRIPTOR_HANDLE GetViewBindlessHeapCPUStart() const {
    assert_true(bindless_resources_used_);
    return view_bindless_heap_cpu_start_;
  }
  D3D12_GPU_DESCRIPTOR_HANDLE GetViewBindlessHeapGPUStart() const {
    assert_true(bindless_resources_used_);
    return view_bindless_heap_gpu_start_;
  }
  // Returns UINT32_MAX if no free descriptors. If the unbounded SRV range for
  // bindless resources is also used in the root signature of the draw /
  // dispatch referencing this descriptor, this must only be used to allocate
  // SRVs, otherwise it won't work on Nvidia Fermi (root signature creation will
  // fail)!
  uint32_t RequestPersistentViewBindlessDescriptor();
  void ReleaseViewBindlessDescriptorImmediately(uint32_t descriptor_index);
  // Request non-contiguous CBV/SRV/UAV descriptors for use only within the next
  // draw or dispatch command done for internal purposes. May change the current
  // descriptor heap. If the unbounded SRV range for bindless resources is also
  // used in the root signature of the draw / dispatch referencing these
  // descriptors, this must only be used to allocate SRVs, otherwise it won't
  // work on Nvidia Fermi (root signature creation will fail)!
  bool RequestOneUseSingleViewDescriptors(
      uint32_t count, ui::d3d12::util::DescriptorCPUGPUHandlePair* handles_out);
  // These are needed often, so they are always allocated.
  enum class SystemBindlessView : uint32_t {
    kSharedMemoryRawSRV,
    kSharedMemoryR32UintSRV,
    kSharedMemoryR32G32UintSRV,
    kSharedMemoryR32G32B32A32UintSRV,
    kSharedMemoryRawUAV,
    kSharedMemoryR32UintUAV,
    kSharedMemoryR32G32UintUAV,
    kSharedMemoryR32G32B32A32UintUAV,

    kEdramRawSRV,
    kEdramR32UintSRV,
    kEdramR32G32UintSRV,
    kEdramR32G32B32A32UintSRV,
    kEdramRawUAV,
    kEdramR32UintUAV,
    kEdramR32G32B32A32UintUAV,

    kGammaRampNormalSRV,
    kGammaRampPWLSRV,

    // Beyond this point, SRVs are accessible to shaders through an unbounded
    // range - no descriptors of other types bound to shaders alongside
    // unbounded ranges - must be located beyond this point.
    kUnboundedSRVsStart,
    kNullTexture2DArray = kUnboundedSRVsStart,
    kNullTexture3D,
    kNullTextureCube,

    kCount,
  };
  ui::d3d12::util::DescriptorCPUGPUHandlePair GetSystemBindlessViewHandlePair(
      SystemBindlessView view) const;
  ui::d3d12::util::DescriptorCPUGPUHandlePair
  GetSharedMemoryUintPow2BindlessSRVHandlePair(
      uint32_t element_size_bytes_pow2) const;
  ui::d3d12::util::DescriptorCPUGPUHandlePair
  GetSharedMemoryUintPow2BindlessUAVHandlePair(
      uint32_t element_size_bytes_pow2) const;
  ui::d3d12::util::DescriptorCPUGPUHandlePair
  GetEdramUintPow2BindlessSRVHandlePair(uint32_t element_size_bytes_pow2) const;

  // Returns a single temporary GPU-side buffer within a submission for tasks
  // like texture untiling and resolving.
  ID3D12Resource* RequestScratchGPUBuffer(uint32_t size,
                                          D3D12_RESOURCE_STATES state);
  // This must be called when done with the scratch buffer, to notify the
  // command processor about the new state in case the buffer was transitioned
  // by its user.
  void ReleaseScratchGPUBuffer(ID3D12Resource* buffer,
                               D3D12_RESOURCE_STATES new_state);

  // Sets the current SSAA sample positions, needs to be done before setting
  // render targets or copying to depth render targets.
  void SetSamplePositions(xenos::MsaaSamples sample_positions);

  // Returns a pipeline with deferred creation by its handle. May return nullptr
  // if failed to create the pipeline.
  ID3D12PipelineState* GetD3D12PipelineByHandle(void* handle) const {
    return pipeline_cache_->GetD3D12PipelineByHandle(handle);
  }

  // Sets the current pipeline to a compute one. This is for cache invalidation
  // primarily. A submission must be open.
  void SetComputePipeline(ID3D12PipelineState* pipeline);

  // For the pipeline cache to call when binding layout UIDs may be reused.
  void NotifyShaderBindingsLayoutUIDsInvalidated();

  // Returns the text to display in the GPU backend name in the window title.
  std::string GetWindowTitleText() const;

  std::unique_ptr<xe::ui::RawImage> Capture();

 protected:
  bool SetupContext() override;
  void ShutdownContext() override;

  void WriteRegister(uint32_t index, uint32_t value) override;

  void PerformSwap(uint32_t frontbuffer_ptr, uint32_t frontbuffer_width,
                   uint32_t frontbuffer_height) override;

  void OnPrimaryBufferEnd() override;

  Shader* LoadShader(xenos::ShaderType shader_type, uint32_t guest_address,
                     const uint32_t* host_address,
                     uint32_t dword_count) override;

  bool IssueDraw(xenos::PrimitiveType primitive_type, uint32_t index_count,
                 IndexBufferInfo* index_buffer_info,
                 bool major_mode_explicit) override;
  bool IssueCopy() override;

  void InitializeTrace() override;

 private:
  static constexpr uint32_t kQueueFrames = 3;

  enum RootParameter : UINT {
    // Keep the size of the root signature at each stage 13 dwords or less
    // (better 12 or less) so it fits in user data on AMD. Descriptor tables are
    // 1 dword, root descriptors are 2 dwords (however, root descriptors require
    // less setup on the CPU - balance needs to be maintained).

    // CBVs are set in both bindful and bindless cases via root descriptors.

    // - Bindful resources - multiple root signatures depending on extra
    //   parameters.

    // These are always present.

    // Very frequently changed, especially for UI draws, and for models drawn in
    // multiple parts - contains vertex and texture fetch constants.
    kRootParameter_Bindful_FetchConstants = 0,  // +2 dwords = 2 in all.
    // Quite frequently changed (for one object drawn multiple times, for
    // instance - may contain projection matrices).
    kRootParameter_Bindful_FloatConstantsVertex,  // +2 = 4 in VS.
    // Less frequently changed (per-material).
    kRootParameter_Bindful_FloatConstantsPixel,  // +2 = 4 in PS.
    // May stay the same across many draws.
    kRootParameter_Bindful_SystemConstants,  // +2 = 6 in all.
    // Pretty rarely used and rarely changed - flow control constants.
    kRootParameter_Bindful_BoolLoopConstants,  // +2 = 8 in all.
    // Never changed except for when starting a new descriptor heap - shared
    // memory byte address buffer, and, if ROV is used for EDRAM, EDRAM R32_UINT
    // UAV.
    // SRV/UAV descriptor table.
    kRootParameter_Bindful_SharedMemoryAndEdram,  // +1 = 9 in all.

    kRootParameter_Bindful_Count_Base,

    // Extra parameter that may or may not exist:
    // - Pixel textures (+1 = 10 in PS).
    // - Pixel samplers (+1 = 11 in PS).
    // - Vertex textures (+1 = 10 in VS).
    // - Vertex samplers (+1 = 11 in VS).

    kRootParameter_Bindful_Count_Max = kRootParameter_Bindful_Count_Base + 4,

    // - Bindless resources - two global root signatures (for non-tessellated
    //   and tessellated drawing), so these are always present.

    kRootParameter_Bindless_FetchConstants = 0,    // +2 = 2 in all.
    kRootParameter_Bindless_FloatConstantsVertex,  // +2 = 4 in VS.
    kRootParameter_Bindless_FloatConstantsPixel,   // +2 = 4 in PS.
    // Changed per-material, texture and sampler descriptor indices.
    kRootParameter_Bindless_DescriptorIndicesPixel,   // +2 = 6 in PS.
    kRootParameter_Bindless_DescriptorIndicesVertex,  // +2 = 6 in VS.
    kRootParameter_Bindless_SystemConstants,          // +2 = 8 in all.
    kRootParameter_Bindless_BoolLoopConstants,        // +2 = 10 in all.
    // Unbounded sampler descriptor table - changed in case of overflow.
    kRootParameter_Bindless_SamplerHeap,  // +1 = 11 in all.
    // Unbounded SRV/UAV descriptor table - never changed.
    kRootParameter_Bindless_ViewHeap,  // +1 = 12 in all.

    kRootParameter_Bindless_Count,
  };

  struct RootBindfulExtraParameterIndices {
    uint32_t textures_pixel;
    uint32_t samplers_pixel;
    uint32_t textures_vertex;
    uint32_t samplers_vertex;
    static constexpr uint32_t kUnavailable = UINT32_MAX;
  };
  // Gets the indices of optional root parameters. Returns the total parameter
  // count.
  static uint32_t GetRootBindfulExtraParameterIndices(
      const D3D12Shader* vertex_shader, const D3D12Shader* pixel_shader,
      RootBindfulExtraParameterIndices& indices_out);

  // BeginSubmission and EndSubmission may be called at any time. If there's an
  // open non-frame submission, BeginSubmission(true) will promote it to a
  // frame. EndSubmission(true) will close the frame no matter whether the
  // submission has already been closed.

  // Rechecks submission number and reclaims per-submission resources. Pass 0 as
  // the submission to await to simply check status, or pass submission_current_
  // to wait for all queue operations to be completed.
  void CheckSubmissionFence(uint64_t await_submission);
  // If is_guest_command is true, a new full frame - with full cleanup of
  // resources and, if needed, starting capturing - is opened if pending (as
  // opposed to simply resuming after mid-frame synchronization).
  void BeginSubmission(bool is_guest_command);
  // If is_swap is true, a full frame is closed - with, if needed, cache
  // clearing and stopping capturing. Returns whether the submission was done
  // successfully, if it has failed, leaves it open.
  bool EndSubmission(bool is_swap);
  // Checks if ending a submission right now would not cause potentially more
  // delay than it would reduce by making the GPU start working earlier - such
  // as when there are unfinished graphics pipeline creation requests that would
  // need to be fulfilled before actually submitting the command list.
  bool CanEndSubmissionImmediately() const;
  bool AwaitAllQueueOperationsCompletion() {
    CheckSubmissionFence(submission_current_);
    return submission_completed_ + 1 >= submission_current_;
  }
  // Need to await submission completion before calling.
  void ClearCommandAllocatorCache();

  // Request descriptors and automatically rebind the descriptor heap on the
  // draw command list. Refer to D3D12DescriptorHeapPool::Request for partial /
  // full update explanation. Doesn't work when bindless descriptors are used.
  uint64_t RequestViewBindfulDescriptors(
      uint64_t previous_heap_index, uint32_t count_for_partial_update,
      uint32_t count_for_full_update,
      D3D12_CPU_DESCRIPTOR_HANDLE& cpu_handle_out,
      D3D12_GPU_DESCRIPTOR_HANDLE& gpu_handle_out);
  uint64_t RequestSamplerBindfulDescriptors(
      uint64_t previous_heap_index, uint32_t count_for_partial_update,
      uint32_t count_for_full_update,
      D3D12_CPU_DESCRIPTOR_HANDLE& cpu_handle_out,
      D3D12_GPU_DESCRIPTOR_HANDLE& gpu_handle_out);

  void UpdateFixedFunctionState(bool primitive_two_faced);
  void UpdateSystemConstantValues(
      bool shared_memory_is_uav, bool primitive_two_faced,
      uint32_t line_loop_closing_index, xenos::Endian index_endian,
      uint32_t used_texture_mask, bool early_z, uint32_t color_mask,
      const RenderTargetCache::PipelineRenderTarget render_targets[4]);
  bool UpdateBindings(const D3D12Shader* vertex_shader,
                      const D3D12Shader* pixel_shader,
                      ID3D12RootSignature* root_signature);

  // Returns dword count for one element for a memexport format, or 0 if it's
  // not supported by the D3D12 command processor (if it's smaller that 1 dword,
  // for instance).
  // TODO(Triang3l): Check if any game uses memexport with formats smaller than
  // 32 bits per element.
  static uint32_t GetSupportedMemExportFormatSize(xenos::ColorFormat format);

  // Returns a buffer for reading GPU data back to the CPU. Assuming
  // synchronizing immediately after use. Always in COPY_DEST state.
  ID3D12Resource* RequestReadbackBuffer(uint32_t size);

  void WriteGammaRampSRV(bool is_pwl, D3D12_CPU_DESCRIPTOR_HANDLE handle) const;

  bool cache_clear_requested_ = false;

  HANDLE fence_completion_event_ = nullptr;

  bool submission_open_ = false;
  // Values of submission_fence_.
  uint64_t submission_current_ = 1;
  uint64_t submission_completed_ = 0;
  ID3D12Fence* submission_fence_ = nullptr;

  // For awaiting non-submission queue operations such as UpdateTileMappings in
  // AwaitAllQueueOperationsCompletion when they're queued after the latest
  // ExecuteCommandLists + Signal, thus won't be awaited by just awaiting the
  // submission.
  ID3D12Fence* queue_operations_since_submission_fence_ = nullptr;
  uint64_t queue_operations_since_submission_fence_last_ = 0;
  bool queue_operations_done_since_submission_signal_ = false;

  bool frame_open_ = false;
  // Guest frame index, since some transient resources can be reused across
  // submissions. Values updated in the beginning of a frame.
  uint64_t frame_current_ = 1;
  uint64_t frame_completed_ = 0;
  // Submission indices of frames that have already been submitted.
  uint64_t closed_frame_submissions_[kQueueFrames] = {};

  struct CommandAllocator {
    ID3D12CommandAllocator* command_allocator;
    uint64_t last_usage_submission;
    CommandAllocator* next;
  };
  CommandAllocator* command_allocator_writable_first_ = nullptr;
  CommandAllocator* command_allocator_writable_last_ = nullptr;
  CommandAllocator* command_allocator_submitted_first_ = nullptr;
  CommandAllocator* command_allocator_submitted_last_ = nullptr;
  ID3D12GraphicsCommandList* command_list_ = nullptr;
  ID3D12GraphicsCommandList1* command_list_1_ = nullptr;
  DeferredCommandList deferred_command_list_;

  // Should bindless textures and samplers be used - many times faster
  // UpdateBindings than bindful (that becomes a significant bottleneck with
  // bindful - mainly because of CopyDescriptorsSimple, which takes the majority
  // of UpdateBindings time, and that's outside the emulator's control even).
  bool bindless_resources_used_ = false;
  // Should a rasterizer-ordered UAV of the EDRAM buffer with format conversion
  // and blending performed in pixel shaders be used instead of host render
  // targets.
  bool edram_rov_used_ = false;

  std::unique_ptr<ui::d3d12::D3D12UploadBufferPool> constant_buffer_pool_;

  static constexpr uint32_t kViewBindfulHeapSize = 32768;
  static_assert(kViewBindfulHeapSize <=
                D3D12_MAX_SHADER_VISIBLE_DESCRIPTOR_HEAP_SIZE_TIER_1);
  std::unique_ptr<ui::d3d12::D3D12DescriptorHeapPool> view_bindful_heap_pool_;
  // Currently bound descriptor heap - updated by RequestViewBindfulDescriptors.
  ID3D12DescriptorHeap* view_bindful_heap_current_;
  // Rationale: textures have 4 KB alignment in guest memory, and there can be
  // 512 MB / 4 KB in total of them at most, and multiply by 3 for different
  // swizzles, signedness, and multiple host textures for one guest texture, and
  // transient descriptors. Though in reality there will be a lot fewer of
  // course, this is just a "safe" value. The limit is 1000000 for resource
  // binding tier 2.
  static constexpr uint32_t kViewBindlessHeapSize = 262144;
  static_assert(kViewBindlessHeapSize <=
                D3D12_MAX_SHADER_VISIBLE_DESCRIPTOR_HEAP_SIZE_TIER_2);
  ID3D12DescriptorHeap* view_bindless_heap_ = nullptr;
  D3D12_CPU_DESCRIPTOR_HANDLE view_bindless_heap_cpu_start_;
  D3D12_GPU_DESCRIPTOR_HANDLE view_bindless_heap_gpu_start_;
  uint32_t view_bindless_heap_allocated_ = 0;
  std::vector<uint32_t> view_bindless_heap_free_;
  // <Descriptor index, submission where requested>, sorted by the submission
  // number.
  std::deque<std::pair<uint32_t, uint64_t>> view_bindless_one_use_descriptors_;

  // Direct3D 12 only allows shader-visible heaps with no more than 2048
  // samplers (due to Nvidia addressing). However, there's also possibly a weird
  // bug in the Nvidia driver (tested on 440.97 and earlier on Windows 10 1803)
  // that caused the sampler with index 2047 not to work if a heap with 8 or
  // less samplers also exists - in case of Xenia, it's the immediate drawer's
  // sampler heap.
  // FIXME(Triang3l): Investigate the issue with the sampler 2047 on Nvidia.
  static constexpr uint32_t kSamplerHeapSize = 2000;
  static_assert(kSamplerHeapSize <= D3D12_MAX_SHADER_VISIBLE_SAMPLER_HEAP_SIZE);
  std::unique_ptr<ui::d3d12::D3D12DescriptorHeapPool>
      sampler_bindful_heap_pool_;
  ID3D12DescriptorHeap* sampler_bindful_heap_current_;
  ID3D12DescriptorHeap* sampler_bindless_heap_current_ = nullptr;
  D3D12_CPU_DESCRIPTOR_HANDLE sampler_bindless_heap_cpu_start_;
  D3D12_GPU_DESCRIPTOR_HANDLE sampler_bindless_heap_gpu_start_;
  // Currently the sampler heap is used only for texture cache samplers, so
  // individual samplers are never freed, and using a simple linear allocator
  // inside the current heap without a free list.
  uint32_t sampler_bindless_heap_allocated_ = 0;
  // <Heap, overflow submission number>, if total sampler count used so far
  // exceeds kSamplerHeapSize, and the heap has been switched (this is not a
  // totally impossible situation considering Direct3D 9 has sampler parameter
  // state instead of sampler objects, and having one "unimportant" parameter
  // changed may result in doubling of sampler count). Sorted by the submission
  // number (so checking if the first can be reused is enough).
  std::deque<std::pair<ID3D12DescriptorHeap*, uint64_t>>
      sampler_bindless_heaps_overflowed_;
  // TextureCache::SamplerParameters::value -> indices within the current
  // bindless sampler heap.
  std::unordered_map<uint32_t, uint32_t> texture_cache_bindless_sampler_map_;

  // Root signatures for different descriptor counts.
  std::unordered_map<uint32_t, ID3D12RootSignature*> root_signatures_bindful_;
  ID3D12RootSignature* root_signature_bindless_vs_ = nullptr;
  ID3D12RootSignature* root_signature_bindless_ds_ = nullptr;

  std::unique_ptr<D3D12SharedMemory> shared_memory_;

  std::unique_ptr<PipelineCache> pipeline_cache_;

  std::unique_ptr<TextureCache> texture_cache_;

  std::unique_ptr<RenderTargetCache> render_target_cache_;

  std::unique_ptr<PrimitiveConverter> primitive_converter_;

  // Mip 0 contains the normal gamma ramp (256 entries), mip 1 contains the PWL
  // ramp (128 entries). DXGI_FORMAT_R10G10B10A2_UNORM 1D.
  ID3D12Resource* gamma_ramp_texture_ = nullptr;
  D3D12_RESOURCE_STATES gamma_ramp_texture_state_;
  // Upload buffer for an image that is the same as gamma_ramp_, but with
  // kQueueFrames array layers.
  ID3D12Resource* gamma_ramp_upload_ = nullptr;
  uint8_t* gamma_ramp_upload_mapping_ = nullptr;
  D3D12_PLACED_SUBRESOURCE_FOOTPRINT gamma_ramp_footprints_[kQueueFrames * 2];

<<<<<<< HEAD
  static constexpr uint32_t kSwapTextureWidth() {
    return cvars::internal_tile_width;
  }
  static constexpr uint32_t kSwapTextureHeight() {
    return cvars::internal_tile_height;
  }

  inline std::pair<uint32_t, uint32_t> GetSwapTextureSize() const {
=======
  static constexpr uint32_t kSwapTextureWidth = 1280;
  static constexpr uint32_t kSwapTextureHeight = 720;
  std::pair<uint32_t, uint32_t> GetSwapTextureSize() const {
>>>>>>> d1f7ee35
    if (texture_cache_->IsResolutionScale2X()) {
      return std::make_pair(kSwapTextureWidth() * 2, kSwapTextureHeight() * 2);
    }
    return std::make_pair(kSwapTextureWidth(), kSwapTextureHeight());
  }
  ID3D12Resource* swap_texture_ = nullptr;
  D3D12_PLACED_SUBRESOURCE_FOOTPRINT swap_texture_copy_footprint_;
  UINT64 swap_texture_copy_size_;
  ID3D12DescriptorHeap* swap_texture_rtv_descriptor_heap_ = nullptr;
  D3D12_CPU_DESCRIPTOR_HANDLE swap_texture_rtv_;
  ID3D12DescriptorHeap* swap_texture_srv_descriptor_heap_ = nullptr;

  // Unsubmitted barrier batch.
  std::vector<D3D12_RESOURCE_BARRIER> barriers_;

  // <Resource, submission where requested>, sorted by the submission number.
  std::deque<std::pair<ID3D12Resource*, uint64_t>> buffers_for_deletion_;

  static constexpr uint32_t kScratchBufferSizeIncrement = 16 * 1024 * 1024;
  ID3D12Resource* scratch_buffer_ = nullptr;
  uint32_t scratch_buffer_size_ = 0;
  D3D12_RESOURCE_STATES scratch_buffer_state_;
  bool scratch_buffer_used_ = false;

  static constexpr uint32_t kReadbackBufferSizeIncrement = 16 * 1024 * 1024;
  ID3D12Resource* readback_buffer_ = nullptr;
  uint32_t readback_buffer_size_ = 0;

  std::atomic<bool> pix_capture_requested_ = false;
  bool pix_capturing_;

  // The current fixed-function drawing state.
  D3D12_VIEWPORT ff_viewport_;
  D3D12_RECT ff_scissor_;
  float ff_blend_factor_[4];
  uint32_t ff_stencil_ref_;
  bool ff_viewport_update_needed_;
  bool ff_scissor_update_needed_;
  bool ff_blend_factor_update_needed_;
  bool ff_stencil_ref_update_needed_;

  // Current SSAA sample positions (to be updated by the render target cache).
  xenos::MsaaSamples current_sample_positions_;

  // Currently bound pipeline, either a graphics pipeline from the pipeline
  // cache (with potentially deferred creation - current_external_pipeline_ is
  // nullptr in this case) or a non-Xenos graphics or compute pipeline
  // (current_cached_pipeline_ is nullptr in this case).
  void* current_cached_pipeline_;
  ID3D12PipelineState* current_external_pipeline_;

  // Currently bound graphics root signature.
  ID3D12RootSignature* current_graphics_root_signature_;
  // Extra parameters which may or may not be present.
  RootBindfulExtraParameterIndices current_graphics_root_bindful_extras_;
  // Whether root parameters are up to date - reset if a new signature is bound.
  uint32_t current_graphics_root_up_to_date_;

  // System shader constants.
  DxbcShaderTranslator::SystemConstants system_constants_;

  // Float constant usage masks of the last draw call.
  uint64_t current_float_constant_map_vertex_[4];
  uint64_t current_float_constant_map_pixel_[4];

  // Constant buffer bindings.
  struct ConstantBufferBinding {
    D3D12_GPU_VIRTUAL_ADDRESS address;
    bool up_to_date;
  };
  ConstantBufferBinding cbuffer_binding_system_;
  ConstantBufferBinding cbuffer_binding_float_vertex_;
  ConstantBufferBinding cbuffer_binding_float_pixel_;
  ConstantBufferBinding cbuffer_binding_bool_loop_;
  ConstantBufferBinding cbuffer_binding_fetch_;
  ConstantBufferBinding cbuffer_binding_descriptor_indices_vertex_;
  ConstantBufferBinding cbuffer_binding_descriptor_indices_pixel_;

  // Pages with the descriptors currently used for handling Xenos draw calls.
  uint64_t draw_view_bindful_heap_index_;
  uint64_t draw_sampler_bindful_heap_index_;

  // Whether the last used texture sampler bindings have been written to the
  // current view descriptor heap.
  bool bindful_textures_written_vertex_;
  bool bindful_textures_written_pixel_;
  bool bindful_samplers_written_vertex_;
  bool bindful_samplers_written_pixel_;
  // Layout UIDs and last texture and sampler bindings written to the current
  // descriptor heaps (for bindful) or descriptor index constant buffer (for
  // bindless) with the last used descriptor layout. Valid only when:
  // - For bindful, when bindful_#_written_#_ is true.
  // - For bindless, when cbuffer_binding_descriptor_indices_#_.up_to_date is
  //   true.
  size_t current_texture_layout_uid_vertex_;
  size_t current_texture_layout_uid_pixel_;
  size_t current_sampler_layout_uid_vertex_;
  size_t current_sampler_layout_uid_pixel_;
  // Size of these should be ignored when checking whether these are up to date,
  // layout UID should be checked first (they will be different for different
  // binding counts).
  std::vector<TextureCache::TextureSRVKey> current_texture_srv_keys_vertex_;
  std::vector<TextureCache::TextureSRVKey> current_texture_srv_keys_pixel_;
  std::vector<TextureCache::SamplerParameters> current_samplers_vertex_;
  std::vector<TextureCache::SamplerParameters> current_samplers_pixel_;
  std::vector<uint32_t> current_sampler_bindless_indices_vertex_;
  std::vector<uint32_t> current_sampler_bindless_indices_pixel_;

  // Latest bindful descriptor handles used for handling Xenos draw calls.
  D3D12_GPU_DESCRIPTOR_HANDLE gpu_handle_shared_memory_and_edram_;
  D3D12_GPU_DESCRIPTOR_HANDLE gpu_handle_textures_vertex_;
  D3D12_GPU_DESCRIPTOR_HANDLE gpu_handle_textures_pixel_;
  D3D12_GPU_DESCRIPTOR_HANDLE gpu_handle_samplers_vertex_;
  D3D12_GPU_DESCRIPTOR_HANDLE gpu_handle_samplers_pixel_;

  // Current primitive topology.
  D3D_PRIMITIVE_TOPOLOGY primitive_topology_;
};

}  // namespace d3d12
}  // namespace gpu
}  // namespace xe

#endif  // XENIA_GPU_D3D12_D3D12_COMMAND_PROCESSOR_H_<|MERGE_RESOLUTION|>--- conflicted
+++ resolved
@@ -503,7 +503,6 @@
   uint8_t* gamma_ramp_upload_mapping_ = nullptr;
   D3D12_PLACED_SUBRESOURCE_FOOTPRINT gamma_ramp_footprints_[kQueueFrames * 2];
 
-<<<<<<< HEAD
   static constexpr uint32_t kSwapTextureWidth() {
     return cvars::internal_tile_width;
   }
@@ -511,12 +510,7 @@
     return cvars::internal_tile_height;
   }
 
-  inline std::pair<uint32_t, uint32_t> GetSwapTextureSize() const {
-=======
-  static constexpr uint32_t kSwapTextureWidth = 1280;
-  static constexpr uint32_t kSwapTextureHeight = 720;
   std::pair<uint32_t, uint32_t> GetSwapTextureSize() const {
->>>>>>> d1f7ee35
     if (texture_cache_->IsResolutionScale2X()) {
       return std::make_pair(kSwapTextureWidth() * 2, kSwapTextureHeight() * 2);
     }
