--- conflicted
+++ resolved
@@ -96,14 +96,9 @@
   return ret <= 0 ? nullptr : reinterpret_cast<FileMappingHandle>(ret);
 }
 
-<<<<<<< HEAD
-void CloseFileMappingHandle(FileMappingHandle handle) {
-  close(static_cast<int>(reinterpret_cast<int64_t>(handle)));
-=======
 void CloseFileMappingHandle(FileMappingHandle handle, std::wstring path) {
   std::string full_path = "/" + xe::to_string(path);
   shm_unlink(full_path.c_str());
->>>>>>> 05b3680b
 }
 
 void* MapFileView(FileMappingHandle handle, void* base_address, size_t length,
